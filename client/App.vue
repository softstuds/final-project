<template>
  <div id="app">
    <header>
      <NavBar />
    </header>
    <router-view />
  </div>
</template>

<script>
import NavBar from '@/components/common/NavBar.vue';

export default {
  name: 'App',
  components: {NavBar},
  beforeCreate() {
    // Sync stored username to current session
    fetch('/api/users/session', {
      credentials: 'same-origin' // Sends express-session credentials with request
    }).then(res => res.json()).then(res => {
      const user = res.user;
<<<<<<< HEAD
      this.$store.commit('setEmail', user ? user.email : null);
=======
      this.$store.commit('setUser', user ? user : null);
>>>>>>> a063c873
      this.$store.commit('setUserId', user ? user._id : null);
    });

    // Clear alerts on page refresh
    this.$store.state.alerts = {};
  }
};
</script>

<style>
* {
  box-sizing: border-box;
}

body {
  height: 100vh;
  flex-direction: column;
  display: flex;
  padding: 0;
  margin: 0;
  font-size: 1.2em;
}

main {
  padding: 40px;
  padding-top: 20px;
}

.alerts {
    position: absolute;
    z-index: 99;
    bottom: 0;
    top: 100%;
    left: 50%;
    transform: translate(-50%, 10%);
    width: 100%;
    text-align: center;
}

.alerts article {
    border-radius: 5px;
    padding: 10px 20px;
    color: #fff;
}

.alerts p {
    margin: 0;
}

.alerts .error {
    background-color: rgb(166, 23, 33);
}

.alerts .success {
    background-color: rgb(45, 135, 87);
}
</style><|MERGE_RESOLUTION|>--- conflicted
+++ resolved
@@ -19,11 +19,7 @@
       credentials: 'same-origin' // Sends express-session credentials with request
     }).then(res => res.json()).then(res => {
       const user = res.user;
-<<<<<<< HEAD
-      this.$store.commit('setEmail', user ? user.email : null);
-=======
       this.$store.commit('setUser', user ? user : null);
->>>>>>> a063c873
       this.$store.commit('setUserId', user ? user._id : null);
     });
 
