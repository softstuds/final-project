import Vue from 'vue';
import Vuex from 'vuex';
import createPersistedState from 'vuex-persistedstate';

Vue.use(Vuex);

/**
 * Storage for data that needs to be accessed from various compoentns.
 */
const store = new Vuex.Store({
  state: {
<<<<<<< HEAD
    filter: null, // Username to filter shown freets by (null = show all)
    timeblocks: [], // All freets created in the app
    username: null, // Username of the logged in user

=======
    filter: null,
    timeblocks: [], // All freets created in the app
    user: null, // logged in user
>>>>>>> fdecbc91
    userId: null, // User ID of logged in user
    alerts: {} // global success/error messages encountered during submissions to non-visible forms
  },
  mutations: {
    alert(state, payload) {
      /**
       * Add a new message to the global alerts.
       */
      Vue.set(state.alerts, payload.message, payload.status);
      setTimeout(() => {
        Vue.delete(state.alerts, payload.message);
      }, 3000);
    },
    setUserId(state, userId) {
      /**
       * Update the stored userId to the specified one.
       * @param userId - new userId to set
       */
      state.userId = userId;
    },
    setUser(state, user) {
      /**
       * Update the stored userId to the specified one.
       * @param userId - new userId to set
       */
      state.user = user;
    },
    updateTimeblocks(state, timeblocks) {
      /**
       * Update the stored freets to the provided freets.
       * @param freets - Freets to store
       */
      state.timeblocks = timeblocks;
    },
    async refreshTimeblocks(state) {
      /**
       * Request the server for the currently available freets.
       */
      const url = state.filter=='Past Meetings' ? `/api/timeblock/checkoccurred` : '/api/timeblock';
      const res = await fetch(url).then(async r => r.json());
      state.timeblocks = res;
<<<<<<< HEAD
  }
=======
    },
    async refreshUser(state) {
      const r = await fetch("api/users/" + state.userId);
      const res = await r.json();
      if (!r.ok) {
        throw new Error(res.error);
      }
      state.user = res.user;
    },
    async updateLastActive(state) {
      const r = await fetch("api/users/lastActive", {method: "PATCH"});
      const res = await r.json();
      if (!r.ok) {
        throw new Error(res.error);
      }
      state.user = res.user;
    }
>>>>>>> fdecbc91
  },
  // Store data across page refreshes, only discard on browser close
  plugins: [createPersistedState()]
});

export default store;<|MERGE_RESOLUTION|>--- conflicted
+++ resolved
@@ -9,16 +9,9 @@
  */
 const store = new Vuex.Store({
   state: {
-<<<<<<< HEAD
-    filter: null, // Username to filter shown freets by (null = show all)
-    timeblocks: [], // All freets created in the app
-    username: null, // Username of the logged in user
-
-=======
     filter: null,
     timeblocks: [], // All freets created in the app
     user: null, // logged in user
->>>>>>> fdecbc91
     userId: null, // User ID of logged in user
     alerts: {} // global success/error messages encountered during submissions to non-visible forms
   },
@@ -60,9 +53,6 @@
       const url = state.filter=='Past Meetings' ? `/api/timeblock/checkoccurred` : '/api/timeblock';
       const res = await fetch(url).then(async r => r.json());
       state.timeblocks = res;
-<<<<<<< HEAD
-  }
-=======
     },
     async refreshUser(state) {
       const r = await fetch("api/users/" + state.userId);
@@ -80,7 +70,6 @@
       }
       state.user = res.user;
     }
->>>>>>> fdecbc91
   },
   // Store data across page refreshes, only discard on browser close
   plugins: [createPersistedState()]
