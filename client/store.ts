import Vue from 'vue';
import Vuex from 'vuex';
import createPersistedState from 'vuex-persistedstate';

Vue.use(Vuex);

/**
 * Storage for data that needs to be accessed from various compoentns.
 */
const store = new Vuex.Store({
  state: {
    filter: null,
    timeblocks: [], // All freets created in the app
    user: null, // logged in user
    userId: null, // User ID of logged in user
    alerts: {} // global success/error messages encountered during submissions to non-visible forms
  },
  mutations: {
    alert(state, payload) {
      /**
       * Add a new message to the global alerts.
       */
      Vue.set(state.alerts, payload.message, payload.status);
      setTimeout(() => {
        Vue.delete(state.alerts, payload.message);
      }, 3000);
    },
    setUserId(state, userId) {
      /**
       * Update the stored userId to the specified one.
       * @param userId - new userId to set
       */
      state.userId = userId;
    },
    setUser(state, user) {
      /**
       * Update the stored userId to the specified one.
       * @param userId - new userId to set
       */
      state.user = user;
    },
    updateTimeblocks(state, timeblocks) {
      /**
       * Update the stored freets to the provided freets.
       * @param freets - Freets to store
       */
      state.timeblocks = timeblocks;
    },
    async refreshTimeblocks(state) {
      /**
       * Request the server for the currently available freets.
       */
      const url = state.filter=='Past Meetings' ? `/api/timeblock/checkoccurred` : '/api/timeblock';
      const res = await fetch(url).then(async r => r.json());
      state.timeblocks = res;
    },
    async refreshUser(state) {
      const r = await fetch("api/users/" + state.userId);
<<<<<<< HEAD
=======
      const res = await r.json();
      if (!r.ok) {
        throw new Error(res.error);
      }
      state.user = res.user;
    },
    async updateLastActive(state) {
      const r = await fetch("api/users/lastActive", {method: "PATCH"});
>>>>>>> 08471621
      const res = await r.json();
      if (!r.ok) {
        throw new Error(res.error);
      }
      state.user = res.user;
    },
    async updateLastActive(state) {
      const r = await fetch("api/users/lastActive", {method: "PATCH"});
      const res = await r.json();
      if (!r.ok) {
        throw new Error(res.error);
      }
      state.user = res.user;
    }
  },
  // Store data across page refreshes, only discard on browser close
  plugins: [createPersistedState()]
});

export default store;<|MERGE_RESOLUTION|>--- conflicted
+++ resolved
@@ -56,8 +56,6 @@
     },
     async refreshUser(state) {
       const r = await fetch("api/users/" + state.userId);
-<<<<<<< HEAD
-=======
       const res = await r.json();
       if (!r.ok) {
         throw new Error(res.error);
@@ -66,7 +64,6 @@
     },
     async updateLastActive(state) {
       const r = await fetch("api/users/lastActive", {method: "PATCH"});
->>>>>>> 08471621
       const res = await r.json();
       if (!r.ok) {
         throw new Error(res.error);
