import Vue from 'vue';
import Vuex from 'vuex';
import createPersistedState from 'vuex-persistedstate';

Vue.use(Vuex);

/**
 * Storage for data that needs to be accessed from various compoentns.
 */
const store = new Vuex.Store({
  state: {
<<<<<<< HEAD
    filter: null, // Username to filter shown freets by (null = show all)
    timeblocks: [], // All freets created in the app
    username: null, // Username of the logged in user
=======
    user: null, // logged in user
>>>>>>> 8eeffeb8
    userId: null, // User ID of logged in user
    alerts: {} // global success/error messages encountered during submissions to non-visible forms
  },
  mutations: {
    alert(state, payload) {
      /**
       * Add a new message to the global alerts.
       */
      Vue.set(state.alerts, payload.message, payload.status);
      setTimeout(() => {
        Vue.delete(state.alerts, payload.message);
      }, 3000);
    },
    setUserId(state, userId) {
      /**
       * Update the stored userId to the specified one.
       * @param userId - new userId to set
       */
      state.userId = userId;
    },
    setUser(state, user) {
      /**
       * Update the stored userId to the specified one.
       * @param userId - new userId to set
       */
      state.user = user;
    },
<<<<<<< HEAD
    updateTimeblocks(state, timeblocks) {
      /**
       * Update the stored freets to the provided freets.
       * @param freets - Freets to store
       */
      state.timeblocks = timeblocks;
    },
    async refreshTimeblocks(state) {
      /**
       * Request the server for the currently available freets.
       */
      const url = state.filter=='Past Meetings' ? `/api/timeblock/checkoccurred` : '/api/timeblock';
      const res = await fetch(url).then(async r => r.json());
      state.timeblocks = res;
=======
    async refreshUser(state) {
      const r = await fetch("api/users/" + state.userId);
      const res = await r.json();
      if (!r.ok) {
        throw new Error(res.error);
      }
      state.user = res.user;
    },
    async updateLastActive(state) {
      const r = await fetch("api/users/lastActive", {method: "PATCH"});
      const res = await r.json();
      if (!r.ok) {
        throw new Error(res.error);
      }
      state.user = res.user;
>>>>>>> 8eeffeb8
    }
  },
  // Store data across page refreshes, only discard on browser close
  plugins: [createPersistedState()]
});

export default store;<|MERGE_RESOLUTION|>--- conflicted
+++ resolved
@@ -9,13 +9,9 @@
  */
 const store = new Vuex.Store({
   state: {
-<<<<<<< HEAD
-    filter: null, // Username to filter shown freets by (null = show all)
+    filter: null,
     timeblocks: [], // All freets created in the app
-    username: null, // Username of the logged in user
-=======
     user: null, // logged in user
->>>>>>> 8eeffeb8
     userId: null, // User ID of logged in user
     alerts: {} // global success/error messages encountered during submissions to non-visible forms
   },
@@ -43,7 +39,6 @@
        */
       state.user = user;
     },
-<<<<<<< HEAD
     updateTimeblocks(state, timeblocks) {
       /**
        * Update the stored freets to the provided freets.
@@ -58,7 +53,7 @@
       const url = state.filter=='Past Meetings' ? `/api/timeblock/checkoccurred` : '/api/timeblock';
       const res = await fetch(url).then(async r => r.json());
       state.timeblocks = res;
-=======
+    },
     async refreshUser(state) {
       const r = await fetch("api/users/" + state.userId);
       const res = await r.json();
@@ -74,7 +69,6 @@
         throw new Error(res.error);
       }
       state.user = res.user;
->>>>>>> 8eeffeb8
     }
   },
   // Store data across page refreshes, only discard on browser close
