--- conflicted
+++ resolved
@@ -39,8 +39,6 @@
     },
     async refreshUser(state) {
       const r = await fetch("api/users/" + state.userId);
-<<<<<<< HEAD
-=======
       const res = await r.json();
       if (!r.ok) {
         throw new Error(res.error);
@@ -49,7 +47,6 @@
     },
     async updateLastActive(state) {
       const r = await fetch("api/users/lastActive", {method: "PATCH"});
->>>>>>> 7e3856f9
       const res = await r.json();
       if (!r.ok) {
         throw new Error(res.error);
