--- conflicted
+++ resolved
@@ -41,17 +41,11 @@
         </div>
       </div>
       <div v-else-if="(type=='past' && this.meeting.status !== 'NO_RESPONSE')">
-<<<<<<< HEAD
-        <p v-if="(this.feedbackScenario=='user-owner-notmet' || this.feedbackScenario=='user-requester-notmet')" class="notAccepted">{{otherParty}} marked you as did not attend.</p>
-        <p v-else-if="(this.feedbackScenario=='user-owner-met' || this.feedbackScenario=='user-requester-met')" class="notAccepted">You marked {{otherParty}} as did not attend.</p>
-        <p v-else-if="(meeting.status==='MET')" class="met">This meeting was marked as fully attended.</p>
-=======
         <p v-if="(meeting.status==='MET')" class="met">You marked {{otherParty}} as attended.</p>
         <p v-else-if="(meeting.status==='OWNER_MET' && user._id ===meeting.owner._id)" class="notAccepted">You marked {{otherParty}} as did not attend.</p>
         <p v-else-if="(meeting.status==='OWNER_MET' && user._id ===meeting.requester._id)" class="notAccepted">{{otherParty}} marked you as not attending.</p>
         <p v-else-if="(meeting.status==='REQUESTER_MET' && user._id ===meeting.requester._id)" class="notAccepted">You marked {{otherParty}} as did not attend.</p>
         <p v-else-if="(meeting.status==='REQUESTER_MET' && user._id ===meeting.owner._id)" class="notAccepted">{{otherParty}} marked you as not attending.</p>
->>>>>>> 75cf504e
       </div>
 
     </section>
@@ -101,7 +95,7 @@
   },
   methods: {
     getOtherParty() {
-        if (this.user._id === this.meeting.owner._id) {
+        if (this.user._id == this.meeting.owner._id) {
           this.otherParty = this.requester.name;
         } else if (this.user._id === this.meeting.requester._id) {
           this.otherParty = this.owner.name;
@@ -252,11 +246,7 @@
       
     },
     async feedbackNotMet() {
-<<<<<<< HEAD
-      if (this.meeting.status === "NO_RESPONSE") {
-=======
-      if (this.meeting.status === 'NO_RESPONSE') {
->>>>>>> 75cf504e
+      if (!this.meeting.met) {
         try {
         const r = await fetch(`/api/timeblock/met/${this.meeting._id}`, {
           method: 'PATCH', 
