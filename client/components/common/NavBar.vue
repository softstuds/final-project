<!-- A basic navigation bar component -->
<!-- Example of a component which is included on all pages (via App.vue) -->
<!-- This navbar takes advantage of both flex and grid layouts for positioning elements; feel free to redesign as you see fit! -->

<template>
  <nav>
    <div class="left">
      <img src="../../public/favicon.png">
      <h1 class="title">
        Alumni Connector
      </h1>
    </div>
    <div class="right">
      <router-link to="/">
        Home
      </router-link>
      <router-link
<<<<<<< HEAD
        v-if="$store.state.email"
=======
        v-if="$store.state.userId"
>>>>>>> a063c873
        :to="'/profile/' + $store.state.userId"
      >
        My Profile
      </router-link>
      <router-link
<<<<<<< HEAD
        v-if="$store.state.email"
=======
        v-if="$store.state.userId"
>>>>>>> a063c873
        to="/account"
      >
        Account
      </router-link>
      <router-link
        v-else
        to="/login"
      >
        Login
      </router-link>
    </div>
    <section class="alerts">
      <article
        v-for="(status, alert, index) in $store.state.alerts"
        :key="index"
        :class="status"
      >
        <p>{{ alert }}</p>
      </article>
    </section>
  </nav>
</template>

<style scoped>
nav {
    padding: 1vw 2vw;
    background-color: #ccc;
    display: flex;
    justify-content: space-between;
    align-items: center;
    position: relative;
}

.title {
    font-size: 32px;
    margin: 0 5px;
}

img {
    height: 32px;
}

.left {
	display: flex;
	align-items: center;
}

.right {
    font-size: 20px;
    display: grid;
    gap: 16px;
    grid-auto-flow: column;
    align-items: center;
}

.right a {
    margin-left: 5px;
}

.alerts {
    width: 25%;
}
</style><|MERGE_RESOLUTION|>--- conflicted
+++ resolved
@@ -15,21 +15,13 @@
         Home
       </router-link>
       <router-link
-<<<<<<< HEAD
-        v-if="$store.state.email"
-=======
         v-if="$store.state.userId"
->>>>>>> a063c873
         :to="'/profile/' + $store.state.userId"
       >
         My Profile
       </router-link>
       <router-link
-<<<<<<< HEAD
-        v-if="$store.state.email"
-=======
         v-if="$store.state.userId"
->>>>>>> a063c873
         to="/account"
       >
         Account
