--- conflicted
+++ resolved
@@ -31,28 +31,6 @@
         :to="('/profile/' + $store.state.userId)"
       >
         My Profile
-      </router-link>
-      <router-link
-<<<<<<< HEAD
-        v-if="$store.state.username"
-        to="/meeting"
-      >
-        Meetings
-      </router-link>
-      <router-link
-        v-if="$store.state.username"
-        to="/profile"
-      >
-        <!-- Profile
-        :to="'/profile/' + $store.state.userId"
-      > -->
-        My Profile
-=======
-        v-if="$store.state.userId"
-        to="/account"
-      >
-        Account
->>>>>>> 8eeffeb86f09cfb8faeeebc23b42e49dce022a00
       </router-link>
       <router-link
         v-else
