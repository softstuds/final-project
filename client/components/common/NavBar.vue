--- conflicted
+++ resolved
@@ -22,7 +22,6 @@
       </router-link>
       <router-link
         v-if="$store.state.username"
-<<<<<<< HEAD
         to="/meeting"
       >
         Meetings
@@ -31,12 +30,10 @@
         v-if="$store.state.username"
         to="/profile"
       >
-        Profile
-=======
+        <!-- Profile
         :to="'/profile/' + $store.state.userId"
-      >
+      > -->
         My Profile
->>>>>>> e2206a17
       </router-link>
       <router-link
         v-else
