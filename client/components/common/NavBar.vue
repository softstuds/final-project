--- conflicted
+++ resolved
@@ -21,28 +21,15 @@
         Account
       </router-link>
       <router-link
-<<<<<<< HEAD
-        v-if="$store.state.username"
-=======
         v-if="$store.state.userId"
->>>>>>> fdecbc91
         to="/meeting"
       >
         Meetings
       </router-link>
       <router-link
-<<<<<<< HEAD
-        v-if="$store.state.username"
-        to="/profile"
-      >
-        <!-- Profile
-        :to="'/profile/' + $store.state.userId"
-      > -->
-=======
         v-if="$store.state.userId"
         :to="('/profile/' + $store.state.userId)"
       >
->>>>>>> fdecbc91
         My Profile
       </router-link>
       <router-link
