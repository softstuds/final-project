<!-- A basic navigation bar component -->
<!-- Example of a component which is included on all pages (via App.vue) -->
<!-- This navbar takes advantage of both flex and grid layouts for positioning elements; feel free to redesign as you see fit! -->

<template>
  <nav>
    <div class="left">
      <img src="../../public/favicon.png">
      <h1 class="title">
        Alumni Connector
      </h1>
    </div>
    <div class="right">
      <router-link to="/">
        Home
      </router-link>
      <router-link
        v-if="$store.state.userId"
        :to="'/profile/' + $store.state.userId"
      >
        My Profile
      </router-link>
      <router-link
<<<<<<< HEAD
        v-if="$store.state.username"
        to="/meeting"
      >
        Meetings
      </router-link>
      <router-link
        v-if="$store.state.username"
        to="/profile"
      >
        <!-- Profile
        :to="'/profile/' + $store.state.userId"
      > -->
        My Profile
=======
        v-if="$store.state.userId"
        to="/account"
      >
        Account
>>>>>>> 8eeffeb8
      </router-link>
      <router-link
        v-else
        to="/login"
      >
        Login
      </router-link>
    </div>
    <section class="alerts">
      <article
        v-for="(status, alert, index) in $store.state.alerts"
        :key="index"
        :class="status"
      >
        <p>{{ alert }}</p>
      </article>
    </section>
  </nav>
</template>

<style scoped>
nav {
    padding: 1vw 2vw;
    background-color: #ccc;
    display: flex;
    justify-content: space-between;
    align-items: center;
    position: relative;
}

.title {
    font-size: 32px;
    margin: 0 5px;
}

img {
    height: 32px;
}

.left {
	display: flex;
	align-items: center;
}

.right {
    font-size: 20px;
    display: grid;
    gap: 16px;
    grid-auto-flow: column;
    align-items: center;
}

.right a {
    margin-left: 5px;
}

.alerts {
    width: 25%;
}
</style><|MERGE_RESOLUTION|>--- conflicted
+++ resolved
@@ -15,13 +15,12 @@
         Home
       </router-link>
       <router-link
-        v-if="$store.state.userId"
-        :to="'/profile/' + $store.state.userId"
+        v-if="$store.state.username"
+        to="/account"
       >
-        My Profile
+        Account
       </router-link>
       <router-link
-<<<<<<< HEAD
         v-if="$store.state.username"
         to="/meeting"
       >
@@ -35,12 +34,12 @@
         :to="'/profile/' + $store.state.userId"
       > -->
         My Profile
-=======
+      </router-link>
+      <router-link
         v-if="$store.state.userId"
         to="/account"
       >
         Account
->>>>>>> 8eeffeb8
       </router-link>
       <router-link
         v-else
