<!-- A basic navigation bar component -->
<!-- Example of a component which is included on all pages (via App.vue) -->
<!-- This navbar takes advantage of both flex and grid layouts for positioning elements; feel free to redesign as you see fit! -->

<template>
  <nav>
    <div class="left">
      <img src="../../public/favicon.png">
      <h1 class="title">
<<<<<<< HEAD
        ac
=======
        AC
>>>>>>> 19f8094a
      </h1>
    </div>
    <div class="right">
      <router-link
        to="/about"
      >
        About
      </router-link>
      <router-link to="/">
        Home
      </router-link>
      <router-link
        v-if="$store.state.userId"
        to="/search"
      >
        Search
      </router-link>
      <router-link
        v-if="$store.state.userId"
        to="/meeting"
      >
        Meetings
      </router-link>
      <router-link
        v-if="$store.state.userId"
        :to="('/profile/' + $store.state.userId)"
      >
        My Profile
      </router-link>
      <router-link
        v-if="$store.state.userId"
        to="/account"
      >
        Account
      </router-link>
      <router-link
        v-else
        to="/login"
      >
        Login
      </router-link>
    </div>
    <section class="alerts">
      <article
        v-for="(status, alert, index) in $store.state.alerts"
        :key="index"
        :class="status"
      >
        <p>{{ alert }}</p>
      </article>
    </section>
  </nav>
</template>

<style scoped>
nav {
    padding: 24px 42px 0px 24px;
    margin: 24px 0px;
    background-color: white;
    gap: 70px;
    align-items: left;
    width: 120%;
    text-decoration: none;
    font-weight:300;
    color: black !important;
    list-style-type: none;
    height: 100%; /* Full height */
}

a:hover { text-decoration: none; color:#729e85; }
a:visited { text-decoration: underline; color:black; }
<<<<<<< HEAD
=======
a:focus { 
  text-decoration: underline;
  color:#729e85 !important;
  font-weight: 500;
}
router-link:active {
  text-decoration: underline;
  color:#729e85 !important;
  font-weight: 500;
}
a:-webkit-any-link {color: black;}
>>>>>>> 19f8094a

.title {
    font-size: 32px;
    margin: 0 5px;
    font-family: 'Gill Sans', 'Gill Sans MT', Calibri, 'Trebuchet MS', sans-serif
}

img {
    height: 32px;
}

.left {
	display: flex;
	align-items: center;
  margin-bottom: 24px;
}

.right {
    font-size: 20px;
    /* display: grid; */
    display: flex;
    margin-top: 50px;
    flex-direction: column;
    gap: 40px;
    align-items: left;
}

.right a {
    margin-left: 5px;
    text-decoration: none;
}

.alerts {
    width: 25%;
}
</style><|MERGE_RESOLUTION|>--- conflicted
+++ resolved
@@ -7,11 +7,7 @@
     <div class="left">
       <img src="../../public/favicon.png">
       <h1 class="title">
-<<<<<<< HEAD
-        ac
-=======
         AC
->>>>>>> 19f8094a
       </h1>
     </div>
     <div class="right">
@@ -83,20 +79,8 @@
 
 a:hover { text-decoration: none; color:#729e85; }
 a:visited { text-decoration: underline; color:black; }
-<<<<<<< HEAD
-=======
-a:focus { 
-  text-decoration: underline;
-  color:#729e85 !important;
-  font-weight: 500;
-}
-router-link:active {
-  text-decoration: underline;
-  color:#729e85 !important;
-  font-weight: 500;
-}
 a:-webkit-any-link {color: black;}
->>>>>>> 19f8094a
+
 
 .title {
     font-size: 32px;
