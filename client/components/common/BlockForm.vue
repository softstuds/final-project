--- conflicted
+++ resolved
@@ -106,15 +106,7 @@
           const text = await r.text();
           const res = text ? JSON.parse(text) : {user: null};
           this.$store.commit('setUsername', res.user ? res.user.email : null);
-<<<<<<< HEAD
-          this.$store.commit('userId', res.user ? res.user._id.toString() : null);
-          this.$store.commit('setName', res.user ? `${res.user.firstName} ${res.user.lastName}` : null);
-          this.$store.commit('setGradYear', res.user ? res.user.graduationYear : null);
-          this.$store.commit('setLastActive', currentTime.toLocaleString().split(',')[0]);
-          this.$store.commit('setIndustry', res.user.industry ? res.user.industry : null);
-=======
           this.$store.commit('setUserId', res.user ? res.user._id.toString() : null);
->>>>>>> 77e6948d
         }
 
         if (this.refreshFreets) {
