--- conflicted
+++ resolved
@@ -237,14 +237,11 @@
   color: white;
 }
 
-<<<<<<< HEAD
-=======
 button:hover {
   box-shadow: rgba(0, 0, 0, 0.2) 0 4px 12px;
   cursor: pointer;
 }
 
->>>>>>> 84304668
 .row {
   display: flex;
 }
