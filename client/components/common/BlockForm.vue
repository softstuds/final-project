--- conflicted
+++ resolved
@@ -105,11 +105,7 @@
         if (this.setUser) {
           const text = await r.text();
           const res = text ? JSON.parse(text) : {user: null};
-<<<<<<< HEAD
-          this.$store.commit('setEmail', res.user ? res.user.email : null);
-=======
           this.$store.commit('setUser', res.user ? res.user : null);
->>>>>>> a063c873
           this.$store.commit('setUserId', res.user ? res.user._id.toString() : null);
         }
 
