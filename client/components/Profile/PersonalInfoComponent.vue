<!-- Component for viewing a person's information (name, username, graduation year, last active, industry -->

<template>
  <div
    v-if="user !== null"
  >
    <header>
      <h2>{{ user.firstName }}</h2>
    </header>
    <section class="info">
      <section>
        <i class="flatText">
          Last Active: {{ user.lastActive }}
        </i>
        <p>Class of {{ user.graduationYear }}</p>
        <p><b>Industry: {{ user.industry !== undefined ? user.industry : "None" }}</b></p>
<<<<<<< HEAD

        <WillingTosSelect v-if="user._id === $store.state.userId"
          :userId="userId"
        />
=======
        <p>Bio: {{ user.bio ?? '' }}</p>
>>>>>>> 08471621
      </section>
    </section>
    <section class="availability">
      <section class="availabilityHeader">
        <h3><b>Availability</b></h3>
        <button 
          v-if="user._id === $store.state.userId"
          class="editButton"
        >
          Edit My Availabilities
        </button>
      </section>
      <section class="calendar">
        <section
          v-for="(date, index) in availabilities"
          :key="index"
          class="day"
        >
          <section 
            v-for="block in date"
            :key="block.getHours()"
            class="timeBlock"
          >
            {{ block.getHours() == 12 ?
              12 + "pm" :
              block.getHours() == 0 ?
                12 + "am" :
                block.getHours() > 12 ?
                  block.getHours() - 12 + "pm" : 
                  block.getHours() + "am"
            }}
            <div>
              <button v-if="user._id !== $store.state.userId">
                Claim
              </button>
            </div>
          </section>
        </section>
      </section>
    </section>
  </div>
</template>

<script>
import WillingTosSelect from '@/components/Tags/WillingTosSelect.vue';

export default {
  name: 'PersonalInfoComponent',
  components: {WillingTosSelect},
  props: {
    userId: {
      type: String,
      required: true
    }
  },
  data() {
    return {
      user: null,
      availabilities: []
    }
  },
  mounted() {
    this.getUser();
    this.getAvailibilities();
  },
  methods: {
    async getUser() {
      const r = await fetch("api/users/" + this.userId);
      const res = await r.json();
      if (!r.ok) {
        throw new Error(res.error);
      }
      this.user = res.user;
    },
    getAvailibilities() {
        const availabilities = [
            [new Date('24 Nov 2022 13:00')],
            [new Date('25 Nov 2022 15:00')],
            [new Date('26 Nov 2022 11:00'), new Date('26 Nov 2022 13:00')],
            [],
            [new Date('28 Nov 2022 9:00')],
            [new Date('29 Nov 2022 10:00')],
            [new Date('30 Nov 2022 14:00')]
        ];
        this.availabilities = availabilities;
    }
  }
};
</script>

<style scoped>
.flatText {
    color: gray
}
.availability {
    border-top: 1px solid black;
}

.availabilityHeader {
    display: flex;
    justify-content: space-between;
    align-items: center;
}

.editButton {
  height: 25px
}
.calendar {
    display: flex;
}

.day {
    width: 100%;
    border: 1px solid black;
    padding: 1%
}

.timeBlock {
    border: 1px solid black;
    padding: 10%
}
</style><|MERGE_RESOLUTION|>--- conflicted
+++ resolved
@@ -14,14 +14,11 @@
         </i>
         <p>Class of {{ user.graduationYear }}</p>
         <p><b>Industry: {{ user.industry !== undefined ? user.industry : "None" }}</b></p>
-<<<<<<< HEAD
 
         <WillingTosSelect v-if="user._id === $store.state.userId"
           :userId="userId"
         />
-=======
         <p>Bio: {{ user.bio ?? '' }}</p>
->>>>>>> 08471621
       </section>
     </section>
     <section class="availability">
