<!-- Component for viewing a person's information (name, username, graduation year, last active, industry -->

<template>
  <div
    v-if="user !== null"
  >
    <header>
      <h2>{{ user.firstName }}</h2>
    </header>
    <section class="info">
      <section>
        <i class="flatText">
          Last Active: {{ user.lastActive }}
        </i>
<<<<<<< HEAD
        <p>Class of {{ user.graduationYear }}</p>
        <p><b>Industry: {{ user.industry !== undefined ? user.industry : "None" }}</b></p>
        <p>Bio: {{ user.bio ?? '' }}</p>
      </section>
    </section>
=======
        <section class="editInfo">
          <button v-if="editingInfo" @click="updateInfo">Save Changes</button>
          <button v-else @click="(editingInfo=true)">Edit Info</button>
        </section>
        <section 
          v-for="field in fields"
          class="fieldInput" 
          :key="field.name">
          <b class="field">{{ field.display }}</b>
          <section v-if="editingInfo">
            <input
              v-if="field.name === 'graduationYear'"
              :value="(user.graduationYear ?? (new Date()).getFullYear())"
              type="number"
              min="1920"
              step="1"
              @input="user.graduationYear = $event.target.value"
            />
            <textarea 
              v-else
              @input="user[field.name] = $event.target.value"
            >{{ user[field.name] }}</textarea>
          </section>
          
          <section v-else>{{ user[field.name] }}</section>
        </section>
        <section class="fieldInput">
          <b class="field">Willing To:</b>
          <WillingTosSelect 
            v-if="user._id === $store.state.userId"
            :userId="userId"
          />
        </section>
      </section>
    </section>
    <section class="segment">
      <section class="segmentHeader">
        <h3><b>{{ user.firstName }}'s Statistics</b></h3>
      </section>
      <p><b>Hours accepted: </b>{{statistics.totalHoursAccepted}}</p>
      <p><b>Meeting success rate: </b>{{statistics.meetingSuccessRate}}</p>
    </section>
>>>>>>> 2e94b723
    <CalendarComponent 
      :userId="userId"
    />
  </div>
</template>

<script>
import CalendarComponent from '@/components/Profile/CalendarComponent.vue';
<<<<<<< HEAD

export default {
  name: 'PersonalInfoComponent',
  components: {CalendarComponent},
=======
import WillingTosSelect from '@/components/Tags/WillingTosSelect.vue';

export default {
  components: {CalendarComponent, WillingTosSelect},
>>>>>>> 2e94b723
  props: {
    userId: {
      type: String,
      required: true
    }
  },
  data() {
    return {
      user: null,
      statistics: {},
      editingInfo: false,
      fields: [
        {'name': 'graduationYear', 'display': 'Class of: '}, 
        {'name': 'industry', 'display':  'Industry: '},
        {'name': 'bio', 'display':  'Bio: '},
      ],
    }
  },
  mounted() {
    this.getUser();
<<<<<<< HEAD
=======
    this.getStats();
>>>>>>> 2e94b723
  },
  methods: {
    async getUser() {
      const r = await fetch("api/users/" + this.userId);
      const res = await r.json();
      if (!r.ok) {
        throw new Error(res.error);
      }
      this.user = res.user;
    },
<<<<<<< HEAD
=======
    async getStats() {
      const r = await fetch(`api/timeblock/stats/${this.userId}`);
      const res = await r.json();
      if (!r.ok) {
        throw new Error(res.error);
      }
      this.statistics = res.statistics;
    },
    async updateInfo() {
      this.editingInfo = false;
      const {graduationYear, industry, bio} = this.user;

      const options = {
          method: 'PATCH',
          headers: {'Content-Type': 'application/json'},
          credentials: 'same-origin',
          body: JSON.stringify({graduationYear: parseInt(graduationYear, 10), industry, bio})
      };
      
      const r = await fetch("api/users/info", options);
      const res = await r.json();
      if (!r.ok) {
        throw new Error(res.error);
      }
      this.user = res.user;
    }
>>>>>>> 2e94b723
  }
};
</script>

<style scoped>
.flatText {
    color: gray
}
<<<<<<< HEAD

=======
.segment {
    border-top: 1px solid black;
}

.segmentHeader {
    display: flex;
    justify-content: space-between;
    align-items: center;
}

.editButton {
  height: 25px
}
.calendar {
    display: flex;
}

.day {
    width: 100%;
    border: 1px solid black;
    padding: 1%
}

.timeBlock {
    border: 1px solid black;
    padding: 10%
}

.fieldInput {
  display: flex;
  justify-content: start;
  max-width: 750px;
  align-items: center;
  margin: 10px;
}

.field {
  width: 15%
}

.editInfo {
  display: flex;
  justify-content: flex-end;
}
>>>>>>> 2e94b723
</style><|MERGE_RESOLUTION|>--- conflicted
+++ resolved
@@ -12,13 +12,6 @@
         <i class="flatText">
           Last Active: {{ user.lastActive }}
         </i>
-<<<<<<< HEAD
-        <p>Class of {{ user.graduationYear }}</p>
-        <p><b>Industry: {{ user.industry !== undefined ? user.industry : "None" }}</b></p>
-        <p>Bio: {{ user.bio ?? '' }}</p>
-      </section>
-    </section>
-=======
         <section class="editInfo">
           <button v-if="editingInfo" @click="updateInfo">Save Changes</button>
           <button v-else @click="(editingInfo=true)">Edit Info</button>
@@ -61,7 +54,6 @@
       <p><b>Hours accepted: </b>{{statistics.totalHoursAccepted}}</p>
       <p><b>Meeting success rate: </b>{{statistics.meetingSuccessRate}}</p>
     </section>
->>>>>>> 2e94b723
     <CalendarComponent 
       :userId="userId"
     />
@@ -70,17 +62,10 @@
 
 <script>
 import CalendarComponent from '@/components/Profile/CalendarComponent.vue';
-<<<<<<< HEAD
-
-export default {
-  name: 'PersonalInfoComponent',
-  components: {CalendarComponent},
-=======
 import WillingTosSelect from '@/components/Tags/WillingTosSelect.vue';
 
 export default {
   components: {CalendarComponent, WillingTosSelect},
->>>>>>> 2e94b723
   props: {
     userId: {
       type: String,
@@ -101,10 +86,7 @@
   },
   mounted() {
     this.getUser();
-<<<<<<< HEAD
-=======
     this.getStats();
->>>>>>> 2e94b723
   },
   methods: {
     async getUser() {
@@ -115,8 +97,6 @@
       }
       this.user = res.user;
     },
-<<<<<<< HEAD
-=======
     async getStats() {
       const r = await fetch(`api/timeblock/stats/${this.userId}`);
       const res = await r.json();
@@ -143,7 +123,6 @@
       }
       this.user = res.user;
     }
->>>>>>> 2e94b723
   }
 };
 </script>
@@ -152,9 +131,6 @@
 .flatText {
     color: gray
 }
-<<<<<<< HEAD
-
-=======
 .segment {
     border-top: 1px solid black;
 }
@@ -199,5 +175,4 @@
   display: flex;
   justify-content: flex-end;
 }
->>>>>>> 2e94b723
 </style>