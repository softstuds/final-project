--- conflicted
+++ resolved
@@ -127,16 +127,10 @@
 }
 
 .industry-info {
-<<<<<<< HEAD
-  /* position: absolute; */
-=======
->>>>>>> 84304668
   padding: 0 5;
   top: 0px;
   right: 10px;
   font-size: 18px;
-<<<<<<< HEAD
-=======
 }
 
 .profile-nav-button {
@@ -152,6 +146,5 @@
 .profile-nav-button:hover {
   box-shadow: rgba(0, 0, 0, 0.2) 0 4px 12px;
   cursor: pointer;
->>>>>>> 84304668
 }
 </style>