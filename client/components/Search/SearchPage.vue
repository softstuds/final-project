--- conflicted
+++ resolved
@@ -143,24 +143,14 @@
     },
     changeFiltering() {
       this.filtering = !this.filtering;
-<<<<<<< HEAD
-
-      if (!this.filtering) {
-        this.tagsFilteredUsers = this.getIds();
-        this.industryFilteredUsers = this.getIds();
-        this.gradYearFilteredUsers = this.getIds();
-        this.availableFilteredUsers = this.getIds();
-        this.getDisplayedUsers();
-      }
-=======
     },
     clearFiltering() {
       this.refreshCount += 1;
       this.tagsFilteredUsers = this.getIds();
       this.industryFilteredUsers = this.getIds();
       this.gradYearFilteredUsers = this.getIds();
-      this.getDisplayedUsers();
->>>>>>> 9f753a0a
+      this.availableFilteredUsers = this.getIds();
+      this.getDisplayedUsers();
     },
     filterTags(value) {
       this.tagsFilteredUsers = new Set(value);
