--- conflicted
+++ resolved
@@ -41,16 +41,9 @@
         <section class="grad-year-filter">
           <h1>Filter by Graduation Year...</h1>
           <FindUsersForm 
-<<<<<<< HEAD
-              placeholder="Filter by graduation year"
-              button="Submit"
-              @filterUsers="filterGradYear">
-=======
               placeholder="🔍 Filter by graduation year"
               button="🔄 Get Users"
-              @filterUsers="filterGradYear"
-              :refreshCount="refreshCount">
->>>>>>> 9f753a0a
+              @filterUsers="filterGradYear">
           </FindUsersForm>
         </section>
       </section>
