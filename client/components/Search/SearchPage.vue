<!-- Default page -->

<template>
  <main>
    <section v-if="$store.state.user">
      <header>
        <h2>Welcome to Alumni Connector!</h2>
      </header>
      <section>
<<<<<<< HEAD
        <h3>Viewing Users</h3>
        <section class="tags-filter">
=======
        <button class="filter-button"
          v-if="!filtering"
          @click="changeFiltering">
          Access Filters
        </button>
        <section 
          v-if="filtering"
          class="tags-filter">
>>>>>>> 322055c9
          <h1>Filter by Willing To Tags...</h1>
          <TagsFilterButton
            @filterUsers="filterTags"
            @unfilterUsers="unfilterTags">
          </TagsFilterButton>
        <section
          v-if="filtering">
          <h1>Filter by Industry...</h1>
          <IndustryFilter
            class="industry-filter-bar"
            @filterUsers="filterIndustry"
            @unfilterUsers="unfilterIndustry">
          </IndustryFilter>
        </section>
        <button class="filter-button"
          v-if="filtering"
          @click="changeFiltering">
          Done Filtering
        </button>
      </section>
    </section>
    </section>
    <section v-else>
      <header>
        <h2>Welcome to Alumni Connector!</h2>
      </header>
      <article>
        <h3>
          <router-link to="/login">
            Sign in
          </router-link>
          to access Alumni Connector.
        </h3>
      </article>
    </section>
    <section v-if="$store.state.user">
      <section
        v-if="(displayedUsers.length > 0)"
      >
        <UserCardComponent
          v-if="(displayedUsers.length > 0)"
          v-for="user in displayedUsers"
          :key="user.id"
          :user="user"
        />
      </section>
      <article
        v-else
      >
        <h3>No users found.</h3>
      </article>
    </section>
  </main>
</template>

<script>
import UserCardComponent from '@/components/Search/UserCardComponent.vue';
import TagsFilterButton from '@/components/Tags/TagsFilterButton.vue';
import IndustryFilter from '@/components/Industry/IndustryFilter.vue';

export default {
  name: 'SearchPage',
  components: {UserCardComponent, TagsFilterButton, IndustryFilter},
  data() {
    return {
      users: [],
      tagsFilteredUsers: new Set(),
      industryFilteredUsers: new Set(),
      displayedUsers: [],
      filtering: false
    }
  },
  mounted() {
    this.getUsers();
  },
  methods: {
    async getUsers() {
      const r = await fetch("api/users");
      const res = await r.json();
      if (!r.ok) {
        throw new Error(res.error);
      }
      this.users = res;
      this.displayedUsers = res;
      this.tagsFilteredUsers = this.getIds();
      this.industryFilteredUsers = this.getIds();
    },
    changeFiltering() {
      this.filtering = !this.filtering;

      if (!this.filtering) {
        this.unfilterTags();
        this.unfilterIndustry();
      }
    },
    filterTags(value) {
      this.tagsFilteredUsers = new Set(value);
      const filterIntersection = this.getIntersection(this.tagsFilteredUsers, this.industryFilteredUsers)
      this.displayedUsers = this.displayedUsers.filter(user => filterIntersection.has(user.id));
    },
    filterIndustry(value) {
      this.industryFilteredUsers = new Set(value);
      const filterIntersection = this.getIntersection(this.tagsFilteredUsers, this.industryFilteredUsers)
      this.displayedUsers = this.displayedUsers.filter(user => filterIntersection.has(user.id));
    },
    unfilterTags() {
      this.tagsFilteredUsers = this.getIds();
      this.displayedUsers = this.users;
      this.displayedUsers = this.displayedUsers.filter(user => this.industryFilteredUsers.has(user.id));
    },
    unfilterIndustry() {
      this.industryFilteredUsers = this.getIds();
      this.displayedUsers = this.users;
      this.displayedUsers = this.displayedUsers.filter(user => this.tagsFilteredUsers.has(user.id));
    },
    getIds() {
      return new Set(this.users.map(user => user.id));
    },
    getIntersection(setA, setB) {
      const intersection = new Set([...setA].filter(element => setB.has(element)));
      return intersection;
    }
  }
};
</script>

<style scoped>
section {
  display: flex;
  flex-direction: column;
}

header, header > * {
    display: flex;
    justify-content: space-between;
    align-items: center;
}

button {
    margin-right: 10px;
}

h1 {
  font-size: larger;
  font-weight: 400;
  text-decoration: none;
  color: #212529;
  margin: 8 0px;
}


h3 {
  margin: 4px 0px;
  font-size: 36px;
  font-weight: 180;
}

section .scrollbox {
  flex: 1 0 50vh;
  padding: 3%;
  overflow-y: scroll;
}

h2 {
  font-family: 'Gill Sans', 'Gill Sans MT', Calibri, 'Trebuchet MS', sans-serif;
  color: #729e85;
  font-size: 48px;
}

.filterBar {
  display: flex;
  flex-direction: column;
  margin: 20px 0px;
}

.industry-filter-bar {
  width: 300px;
  margin: 20px 0px;
}

.filter-button {
  width: 15em;
  margin-left: 10px;
}
</style><|MERGE_RESOLUTION|>--- conflicted
+++ resolved
@@ -7,10 +7,6 @@
         <h2>Welcome to Alumni Connector!</h2>
       </header>
       <section>
-<<<<<<< HEAD
-        <h3>Viewing Users</h3>
-        <section class="tags-filter">
-=======
         <button class="filter-button"
           v-if="!filtering"
           @click="changeFiltering">
@@ -19,7 +15,6 @@
         <section 
           v-if="filtering"
           class="tags-filter">
->>>>>>> 322055c9
           <h1>Filter by Willing To Tags...</h1>
           <TagsFilterButton
             @filterUsers="filterTags"
