<!-- Default page -->

<template>
  <main>
<<<<<<< HEAD
    <section v-if="$store.state.email">
=======
    <section v-if="$store.state.user">
>>>>>>> a063c873
      <header>
        <h2>Viewing Users</h2>
      </header>
    </section>
    <section v-else>
      <header>
        <h2>Welcome to Alumni Connector!</h2>
      </header>
      <article>
        <h3>
          <router-link to="/login">
            Sign in
          </router-link>
          to access Alumni Connector.
        </h3>
      </article>
    </section>
    <section>
      <section
        v-if="users.length"
      >
        <UserCardComponent
          v-for="user in users"
          :key="user.id"
          :user="user"
        />
      </section>
      <article
        v-else
      >
        <h3>No users found.</h3>
      </article>
    </section>
  </main>
</template>

<script>
import UserCardComponent from '@/components/Search/UserCardComponent.vue';

export default {
  name: 'SearchPage',
  components: {UserCardComponent},
  data() {
    return {
      users: []
    }
  },
  mounted() {
    this.getUsers();
  },
  methods: {
    async getUsers() {
      const r = await fetch("api/users");
      const res = await r.json();
      if (!r.ok) {
        throw new Error(res.error);
      }
      this.users = res;
    }
  }
};
</script>

<style scoped>
section {
  display: flex;
  flex-direction: column;
}

header, header > * {
    display: flex;
    justify-content: space-between;
    align-items: center;
}

button {
    margin-right: 10px;
}

section .scrollbox {
  flex: 1 0 50vh;
  padding: 3%;
  overflow-y: scroll;
}
</style><|MERGE_RESOLUTION|>--- conflicted
+++ resolved
@@ -2,11 +2,7 @@
 
 <template>
   <main>
-<<<<<<< HEAD
-    <section v-if="$store.state.email">
-=======
     <section v-if="$store.state.user">
->>>>>>> a063c873
       <header>
         <h2>Viewing Users</h2>
       </header>
