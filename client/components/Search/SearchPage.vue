--- conflicted
+++ resolved
@@ -44,9 +44,12 @@
               @filterUsers="filterGradYear">
           </FindUsersForm>
         </section>
-        <section>
+        <section class="availability-filter">
           <h1>Filter by User Availability...</h1>
-          <AvailabilityFilter></AvailabilityFilter>
+          <AvailabilityFilter
+            @filterUsers="filterAvailable"
+            @unfilterUsers="unfilterAvailable">
+          </AvailabilityFilter>
         </section>
       </section>
       <button class="filter-button"
@@ -93,19 +96,12 @@
 import TagsFilterButton from '@/components/Tags/TagsFilterButton.vue';
 import IndustryFilter from '@/components/Industry/IndustryFilter.vue';
 import FindUsersForm from '@/components/Search/FindUsersForm.vue';
-<<<<<<< HEAD
+import SearchUsersForm from '@/components/Search/SearchUsersForm.vue';
 import AvailabilityFilter from '@/components/Availability/AvailabilityFilter.vue'
 
 export default {
   name: 'SearchPage',
-  components: {UserCardComponent, TagsFilterButton, IndustryFilter, FindUsersForm, AvailabilityFilter},
-=======
-import SearchUsersForm from '@/components/Search/SearchUsersForm.vue';
-
-export default {
-  name: 'SearchPage',
-  components: {UserCardComponent, TagsFilterButton, IndustryFilter, FindUsersForm, SearchUsersForm},
->>>>>>> e3a7cbcf
+  components: {UserCardComponent, TagsFilterButton, IndustryFilter, FindUsersForm, SearchUsersForm, AvailabilityFilter},
   data() {
     return {
       users: [],
@@ -113,6 +109,7 @@
       industryFilteredUsers: new Set(),
       gradYearFilteredUsers: new Set(),
       searchFilteredUsers: new Set(),
+      availableFilteredUsers: new Set(),
       displayedUsers: [],
       filtering: false
     }
@@ -133,6 +130,7 @@
       this.industryFilteredUsers = this.getIds();
       this.gradYearFilteredUsers = this.getIds();
       this.searchFilteredUsers = this.getIds();
+      this.availableFilteredUsers = this.getIds();
     },
     changeFiltering() {
       this.filtering = !this.filtering;
@@ -141,6 +139,7 @@
         this.tagsFilteredUsers = this.getIds();
         this.industryFilteredUsers = this.getIds();
         this.gradYearFilteredUsers = this.getIds();
+        this.availableFilteredUsers = this.getIds();
         this.getDisplayedUsers();
       }
     },
@@ -158,6 +157,14 @@
     },
     filterGradYear(value) {
       this.gradYearFilteredUsers = new Set(value);
+      this.getDisplayedUsers();
+    },
+    filterAvailable(value) {
+      this.availableFilteredUsers = new Set(value);
+      this.getDisplayedUsers();
+    },
+    unfilterAvailable() {
+      this.availableFilteredUsers = this.getIds();
       this.getDisplayedUsers();
     },
     unfilterTags() {
@@ -175,7 +182,8 @@
       const allFilters = [this.tagsFilteredUsers, 
                           this.industryFilteredUsers, 
                           this.gradYearFilteredUsers, 
-                          this.searchFilteredUsers];
+                          this.searchFilteredUsers,
+                          this.availableFilteredUsers];
       const filterIntersection = allFilters.reduce((a, b) => new Set([...a].filter(x => b.has(x))));
       this.displayedUsers = this.users;
       this.displayedUsers = this.displayedUsers.filter(user => filterIntersection.has(user.id));
@@ -271,4 +279,8 @@
 .users-search-form {
   margin: 12px 24px 12px 12px;
 }
+
+.availability-filter {
+  margin-left: 3em;
+}
 </style>