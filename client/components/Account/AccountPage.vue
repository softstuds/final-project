<!-- Page for account settings and management -->
<!-- User should be authenticated in order to see this page -->

<template>
  <main>
    <section v-if="$store.state.user">
      <header>
<<<<<<< HEAD
        <h2>Account settings for {{ $store.state.name }}</h2>
      </header>
      <ChangeIndustryForm />
      <ChangeGradYearForm />
      <ChangeEmailForm />
=======
        <h2>Account settings for {{ $store.state.user.firstName + ' ' + $store.state.user.lastName }}</h2>
      </header>
      <ChangeIndustryForm :originalValue="$store.state.user.industry ?? ''"/>
      <ChangeGradYearForm :originalValue="$store.state.user.graduationYear ?? 2022"/>
      <ChangeEmailForm :originalValue="$store.state.user.email"/>
>>>>>>> a063c873
      <ChangePasswordForm />
    </section>
    <section>
      <header>
        <h2>Account management</h2>
      </header>
      <LogoutForm />
      <DeleteAccountForm />
    </section>
  </main>
</template>

<script>
import ChangeEmailForm from '@/components/Account/ChangeEmailForm.vue';
import ChangePasswordForm from '@/components/Account/ChangePasswordForm.vue';
import ChangeIndustryForm from '@/components/Account/ChangeIndustryForm.vue';
import ChangeGradYearForm from '@/components/Account/ChangeGradYearForm.vue';
import DeleteAccountForm from '@/components/Account/DeleteAccountForm.vue';
import LogoutForm from '@/components/Account/LogoutForm.vue';

export default {
  name: 'AccountPage',
  components: {
    ChangeEmailForm,
    ChangePasswordForm,
    ChangeIndustryForm,
    ChangeGradYearForm,
    DeleteAccountForm,
    LogoutForm
  }
};
</script><|MERGE_RESOLUTION|>--- conflicted
+++ resolved
@@ -5,19 +5,11 @@
   <main>
     <section v-if="$store.state.user">
       <header>
-<<<<<<< HEAD
-        <h2>Account settings for {{ $store.state.name }}</h2>
-      </header>
-      <ChangeIndustryForm />
-      <ChangeGradYearForm />
-      <ChangeEmailForm />
-=======
         <h2>Account settings for {{ $store.state.user.firstName + ' ' + $store.state.user.lastName }}</h2>
       </header>
       <ChangeIndustryForm :originalValue="$store.state.user.industry ?? ''"/>
       <ChangeGradYearForm :originalValue="$store.state.user.graduationYear ?? 2022"/>
       <ChangeEmailForm :originalValue="$store.state.user.email"/>
->>>>>>> a063c873
       <ChangePasswordForm />
     </section>
     <section>
