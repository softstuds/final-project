--- conflicted
+++ resolved
@@ -12,12 +12,9 @@
 const routes = [
   {path: '/', name: 'Home', component: SearchPage},
   {path: '/account', name: 'Account', component: AccountPage},
-<<<<<<< HEAD
   {path: '/meeting', name: 'Meetings', component: MeetingPage},
   {path: '/profile', name: 'Profiles', component: ProfilePage},
-=======
   {path: '/profile/:userId', name: 'Profiles', component: ProfilePage},
->>>>>>> e2206a17
   {path: '/login', name: 'Login', component: LoginPage},
   {path: '*', name: 'Not Found', component: NotFound}
 ];
