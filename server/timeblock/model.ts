import type {Types} from 'mongoose';
import {Schema, model} from 'mongoose';
import type {User} from '../user/model';

/**
 * This file defines the properties stored in a TimeBlock
 * DO NOT implement operations here ---> use collection file
 */

// Type definition for TimeBlock on the backend
export type TimeBlock = {
  _id: Types.ObjectId; // MongoDB assigns each object this ID on creation
  owner: Types.ObjectId;
  requester: Types.ObjectId;
  start: Date;
  accepted: boolean;
  met: boolean;
};

export type PopulatedTimeBlock = {
  _id: Types.ObjectId; // MongoDB assigns each object this ID on creation
  owner: User;
  requester: User;
  start: Date;
  accepted: boolean;
  met: boolean;
};

// Mongoose schema definition for interfacing with a MongoDB table
// TimeBlocks stored in this table will have these fields, with the
// type given by the type property, inside MongoDB
const TimeBlockSchema = new Schema<TimeBlock>({
  // The owner's userId
  owner: {
    // Use Types.ObjectId outside of the schema
    type: Schema.Types.ObjectId,
    required: true,
    ref: 'User'
  },
  // The requester's userId
  requester: {
    // Use Types.ObjectId outside of the schema
    type: Schema.Types.ObjectId,
    ref: 'User',
<<<<<<< HEAD
    required: false,
=======
    required: true,
>>>>>>> 08471621
    default: null
  },
  // The start time of the 1hr-long time block
  start: {
    type: Date,
    required: true
  },
  // Whether the time block has been accepted by the owner
  accepted: {
    type: Boolean,
<<<<<<< HEAD
    required: false,
=======
    required: true,
>>>>>>> 08471621
    default: false
  },
  // Whether the accepted meeting has actually met
  met: {
    type: Boolean,
<<<<<<< HEAD
    required: false,
    default: null
  }
=======
    required: true,
    default: null,
  },
>>>>>>> 08471621
});

const TimeBlockModel = model<TimeBlock>('TimeBlock', TimeBlockSchema);
export default TimeBlockModel;<|MERGE_RESOLUTION|>--- conflicted
+++ resolved
@@ -42,11 +42,7 @@
     // Use Types.ObjectId outside of the schema
     type: Schema.Types.ObjectId,
     ref: 'User',
-<<<<<<< HEAD
-    required: false,
-=======
     required: true,
->>>>>>> 08471621
     default: null
   },
   // The start time of the 1hr-long time block
@@ -57,25 +53,15 @@
   // Whether the time block has been accepted by the owner
   accepted: {
     type: Boolean,
-<<<<<<< HEAD
-    required: false,
-=======
     required: true,
->>>>>>> 08471621
     default: false
   },
   // Whether the accepted meeting has actually met
   met: {
     type: Boolean,
-<<<<<<< HEAD
-    required: false,
-    default: null
-  }
-=======
     required: true,
     default: null,
   },
->>>>>>> 08471621
 });
 
 const TimeBlockModel = model<TimeBlock>('TimeBlock', TimeBlockSchema);
