import type {Request, Response} from 'express';
import express from 'express';
import TimeBlockCollection from './collection';
import * as userValidator from '../user/middleware';
import * as timeBlockValidator from '../timeblock/middleware';
import * as util from './util';

const router = express.Router();

/**
 * Get all the time blocks for a user
 *
 * @name GET /api/timeblock
 *
 * @return {TimeBlockResponse[]} - A list of all the time blocks for the user
 *                      sorted in descending order by start
 * @throws {404} - If the user is not logged in
 */
router.get(
  '/',
  [
    userValidator.isUserLoggedIn
  ],
  async (req: Request, res: Response) => {
    const userId = (req.session.userId as string) ?? '';
    const allTimeBlocks = await TimeBlockCollection.findAllByUser(userId);
    const response = allTimeBlocks.map(util.constructTimeBlockResponse);
    res.status(200).json(response);
  }
);

/**
 * Get all the time blocks that a user needs to mark as occurred/not
 *
 * @name GET /api/timeblock/checkoccurred
 *
 * @return {TimeBlockResponse[]} - A list of all the time blocks for the user
 *                      to mark as occurred, sorted in descending order by start
 * @throws {404} - If the user is not logged in
 */
router.get(
  '/checkoccurred',
  [
    userValidator.isUserLoggedIn
  ],
  async (req: Request, res: Response) => {
    const userId = (req.session.userId as string) ?? '';
    const occurredTimeBlocks = await TimeBlockCollection.findAllByUserOccurred(userId);
    const response = occurredTimeBlocks.map(util.constructTimeBlockResponse);
    res.status(200).json(response);
  }
);

/**
 * Get all the time blocks that a given user has unclaimed
 *
 * @name GET /api/timeblock/unclaimed/:userId
 *
 * @return {TimeBlockResponse[]} - A list of all the time blocks for the user
 *                      to mark as occurred, sorted in descending order by start
 * @throws {404} - If the user is not logged in or the userId is not a valid one
 */
<<<<<<< HEAD
 router.get(
    '/unclaimed/:userId?',
    [
      userValidator.isUserLoggedIn,
      timeBlockValidator.isValidUserParam
    ],
    async (req: Request, res: Response) => {
      const userId = (req.params.userId as string);
      const unclaimedTimeBlocks = await TimeBlockCollection.findAllByOwnerUnclaimed(userId);
      const response = unclaimedTimeBlocks.map(util.constructTimeBlockResponse);
      res.status(200).json(response);
    }
  );
=======
router.get(
  '/unclaimed/:userId?',
  [
    userValidator.isUserLoggedIn,
    timeBlockValidator.isValidUserParam
  ],
  async (req: Request, res: Response) => {
    const {userId} = req.params;
    const unclaimedTimeBlocks = await TimeBlockCollection.findAllByOwnerUnclaimed(userId);
    const response = unclaimedTimeBlocks.map(util.constructTimeBlockResponse);
    res.status(200).json(response);
  }
);
>>>>>>> d995cd3d

/**
 * Create a new time block.
 *
 * @name PUT /api/timeblock
 *
 * @param {string} start - The start time of the time block
 * @return {TimeBlockResponse} - The created time block
 * @throws {403} - If the user is not logged in
 * @throws {409} - If the user already has a time block with the given start time
 */
router.put(
  '/',
  [
    userValidator.isUserLoggedIn,
    timeBlockValidator.isBlockNonexistent
  ],
  async (req: Request, res: Response) => {
    const userId = (req.session.userId as string) ?? ''; // Will not be an empty string since its validated in isUserLoggedIn
    const timeBlock = await TimeBlockCollection.addOne(userId, req.body.start);

    res.status(201).json({
      message: 'Your time block was created successfully.',
      timeBlock: util.constructTimeBlockResponse(timeBlock)
    });
  }
);

/**
 * Delete a time block
 *
 * @name DELETE /api/timeblock/:id
 *
 * @return {string} - A success message
 * @throws {403} - If the user is not logged in or user is not block owner
 * @throws {404} - If the time block with given ID does not exist
 */
router.delete(
  '/:timeBlockId?',
  [
    userValidator.isUserLoggedIn,
    timeBlockValidator.isBlockExistent,
    timeBlockValidator.isBlockOwner
  ],
  async (req: Request, res: Response) => {
    const deleted = await TimeBlockCollection.deleteOne(req.params.timeBlockId);
    res.status(200).json({
      message: `${deleted ? 'Your time block was deleted successfully.' : 'Unable to delete time block.'}`
    });
  }
);

/**
 * Modify a time block by sending a request to meet
 *
 * @name PATCH /api/timeblock/request/:id
 *
 * @param {string} userId - the userId of the requester
 * @return {TimeBlockResponse} - the updated time block
 * @throws {400} - If the user is not given
 * @throws {403} - if the user is not logged in or is already the owner of the time block
 * @throws {404} - If either the time block or the user with given ID does not exist
 * @throws {409} - If the time block has already passed
 */
router.patch(
  '/request/:timeBlockId?',
  [
    userValidator.isUserLoggedIn,
    timeBlockValidator.isUserGiven,
    timeBlockValidator.isValidUserBody,
    timeBlockValidator.isBlockExistent,
    timeBlockValidator.isBlockInFuture,
    timeBlockValidator.isBlockNotOwner
  ],
  async (req: Request, res: Response) => {
    const timeBlock = await TimeBlockCollection.updateOneRequest(req.params.timeBlockId, req.body.userId);
    res.status(200).json({
      message: 'Your time block was updated successfully.',
      timeBlock: util.constructTimeBlockResponse(timeBlock)
    });
  }
);

/**
 * Modify a time block by accepting or rejecting it
 *
 * @name PATCH /api/timeblock/accepted/:id
 *
 * @param {boolean} input - the response of the owner
 * @return {TimeBlockResponse} - the updated time block
 * @throws {403} - if the user is not logged in or user is not block owner
 * @throws {404} - If either the time block with given ID does not exist or the input is not valid
 */
router.patch(
  '/accepted/:timeBlockId?',
  [
    userValidator.isUserLoggedIn,
    timeBlockValidator.isBlockExistent,
    timeBlockValidator.isBlockOwner,
    timeBlockValidator.isValidInput
  ],
  async (req: Request, res: Response) => {
    if (req.body.input) {
      const timeBlock = await TimeBlockCollection.updateOneAccepted(req.params.timeBlockId);
      res.status(200).json({
        message: 'The request was accepted successfully.',
        timeBlock: util.constructTimeBlockResponse(timeBlock)
      });
    } else {
      // Keep accepted false, change claimed to false and requester to null
      const timeBlock = await TimeBlockCollection.updateOneRequest(req.params.timeBlockId, null);
      res.status(200).json({
        message: 'The request was rejected successfully.',
        timeBlock: util.constructTimeBlockResponse(timeBlock)
      });
    }
  }
);

/**
 * Modify a time block by marking a meeting as occurred or not
 *
 * @name PATCH /api/timeblock/occurred/:id
 *
 * @param {boolean} input - the response of the owner or requester
 * @return {TimeBlockResponse} - the updated time block
 * @throws {403} - if the user is not logged in or user is not owner or requester
 * @throws {404} - If either the time block with given ID does not exist or the input is not valid
 * @throws {409} - If the time block start has not passed yet or is not an accepted meeting
 */
router.patch(
  '/occurred/:timeBlockId?',
  [
    userValidator.isUserLoggedIn,
    timeBlockValidator.isBlockExistent,
    timeBlockValidator.isBlockAccepted,
    timeBlockValidator.isBlockOwnerOrRequester,
    timeBlockValidator.isBlockInPast,
    timeBlockValidator.isValidInput
  ],
  async (req: Request, res: Response) => {
    const timeBlock = await TimeBlockCollection.updateOneOccurred(req.params.timeBlockId, req.body.input);
    res.status(200).json({
      message: 'Your meeting status was updated successfully.',
      timeBlock: util.constructTimeBlockResponse(timeBlock)
    });
  }
);

export {router as timeBlockRouter};<|MERGE_RESOLUTION|>--- conflicted
+++ resolved
@@ -60,21 +60,6 @@
  *                      to mark as occurred, sorted in descending order by start
  * @throws {404} - If the user is not logged in or the userId is not a valid one
  */
-<<<<<<< HEAD
- router.get(
-    '/unclaimed/:userId?',
-    [
-      userValidator.isUserLoggedIn,
-      timeBlockValidator.isValidUserParam
-    ],
-    async (req: Request, res: Response) => {
-      const userId = (req.params.userId as string);
-      const unclaimedTimeBlocks = await TimeBlockCollection.findAllByOwnerUnclaimed(userId);
-      const response = unclaimedTimeBlocks.map(util.constructTimeBlockResponse);
-      res.status(200).json(response);
-    }
-  );
-=======
 router.get(
   '/unclaimed/:userId?',
   [
@@ -88,7 +73,6 @@
     res.status(200).json(response);
   }
 );
->>>>>>> d995cd3d
 
 /**
  * Create a new time block.
