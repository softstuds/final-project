--- conflicted
+++ resolved
@@ -135,12 +135,8 @@
     userValidator.isUserLoggedIn,
   ],
   async (req: Request, res: Response) => {
-<<<<<<< HEAD
-    const userId = (req.session.userId as string);    const requestedTimeBlocks = await TimeBlockCollection.findAllRequests(userId, true);
-=======
     const userId = (req.session.userId as string);
     const requestedTimeBlocks = await TimeBlockCollection.findAllRequests(userId, true);
->>>>>>> 652318fa
     const response = requestedTimeBlocks.map(util.constructTimeBlockResponse);
     res.status(200).json(response);
   }
