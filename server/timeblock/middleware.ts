import type {Request, Response, NextFunction} from 'express';
import TimeBlockCollection from '../timeblock/collection';
import UserCollection from '../user/collection';

/**
 * Checks if a userId is given in req.body
 */
const isUserGiven = async (req: Request, res: Response, next: NextFunction) => {
  const {userId} = req.body as {userId: string};
  if (!userId) {
    res.status(400).json({error: 'Missing userId.'});
    return;
  }

  next();
};

/**
 * Checks if a userId in req.params is valid
 */
const isValidUserParam = async (req: Request, res: Response, next: NextFunction) => {
  const user = await UserCollection.findOneByUserId(req.params.userId);

<<<<<<< HEAD
  if (!user) {
=======
  if (user) {
>>>>>>> 08471621
    res.status(404).json({
      error: `User with ID ${req.params.userId} does not exist.`
    });
    return;
  }

  next();
};

/**
 * Checks if a userId in req.body belongs to an existing user
 */
const isValidUserBody = async (req: Request, res: Response, next: NextFunction) => {
  const user = await UserCollection.findOneByUserId(req.body.userId);

<<<<<<< HEAD
  if (!user) {
=======
  if (user) {
>>>>>>> 08471621
    res.status(404).json({
      error: `User with ID ${req.params.userId} does not exist.`
    });
    return;
  }

  next();
};

/**
 * Checks if an input in req.body is valid
 */
const isValidInput = async (req: Request, res: Response, next: NextFunction) => {
  const {input} = req.body as {input: boolean};
<<<<<<< HEAD
  if (!input && input) {
=======
  if (input && !input) {
>>>>>>> 08471621
    res.status(404).json({error: 'Invalid input value.'});
    return;
  }

  next();
};

/**
 * Checks if the start time given in req.body is in the future
 */
<<<<<<< HEAD
=======
 const isValidStart = async (req: Request, res: Response, next: NextFunction) => {
  const now = new Date();
  const start = new Date(req.body.start);
  if (start < now) {
      res.status(409).json({
          error: `Start time ${start} has already passed.`
      });
      return;
  }


  next();
};

/**
 * Checks if a block with a given start time in req.body already exists with the user
 */
>>>>>>> 08471621
const isBlockNonexistent = async (req: Request, res: Response, next: NextFunction) => {
  const userId = req.session.userId as string;
  const timeBlocks = await TimeBlockCollection.findAllByUser(userId);
  const start = new Date(req.body.start);
  const sameStartBlock = timeBlocks.filter(block => block.start == start);

  if (sameStartBlock.length > 0) {
    res.status(409).json({
      error: `Time block with start ${req.body.start} already exists for user ID ${userId}.`
    });
    return;
  }

  next();
};

/**
 * Checks if a block with a given ID in req.params exists
 */
const isBlockExistent = async (req: Request, res: Response, next: NextFunction) => {
  const timeBlock = await TimeBlockCollection.findOne(req.params.timeBlockId);
  if (!timeBlock) {
    res.status(404).json({
      error: `Time block with ID ${req.params.timeBlockId} does not exist.`
    });
    return;
  }

  next();
};

/**
 * Checks if the user is the owner of the block with given ID in req.params
 */
const isBlockOwner = async (req: Request, res: Response, next: NextFunction) => {
  const timeBlock = await TimeBlockCollection.findOne(req.params.timeBlockId);
<<<<<<< HEAD
  if (timeBlock.owner._id.toString() !== (req.session.userId as string)) {
=======
  if (timeBlock.owner._id !== req.session.userId) {
>>>>>>> 08471621
    res.status(403).json({
      error: `User is not owner of time block with ID ${req.params.timeBlockId}.`
    });
    return;
  }

  next();
};

/**
 * Checks if the user is not the owner of the block with given ID in req.params
 */
const isBlockNotOwner = async (req: Request, res: Response, next: NextFunction) => {
  const timeBlock = await TimeBlockCollection.findOne(req.params.timeBlockId);
  if (timeBlock.owner._id === req.session.userId) {
    res.status(403).json({
      error: `User is already owner of time block with ID ${req.params.timeBlockId}.`
    });
    return;
  }

  next();
};

/**
 * Checks if the user is the owner or requester of the block with given ID in req.params
 */
const isBlockOwnerOrRequester = async (req: Request, res: Response, next: NextFunction) => {
  const timeBlock = await TimeBlockCollection.findOne(req.params.timeBlockId);
  if (timeBlock.owner._id !== req.session.userId && timeBlock.requester._id !== req.session.userId) {
    res.status(403).json({
      error: `User is not owner or requester of time block with ID ${req.params.timeBlockId}.`
    });
    return;
  }

  next();
};

/**
 * Checks if the time block given by timeBlockId in req.params is in the future
 */
const isBlockInFuture = async (req: Request, res: Response, next: NextFunction) => {
  const now = new Date();
  const timeBlock = await TimeBlockCollection.findOne(req.params.timeBlockId);
  if (timeBlock.start < now) {
    res.status(409).json({
      error: `Time block with ID ${req.params.timeBlockId} has already passed.`
    });
    return;
  }

  next();
};

/**
 * Checks if the time block given by timeBlockId in req.params is in the past
 */
const isBlockInPast = async (req: Request, res: Response, next: NextFunction) => {
  const now = new Date();
  const timeBlock = await TimeBlockCollection.findOne(req.params.timeBlockId);
  if (timeBlock.start > now) {
    res.status(409).json({
      error: `Time block with ID ${req.params.timeBlockId} has not passed yet.`
    });
    return;
  }

  next();
};

/**
 * Checks if the time block given by timeBlockId in req.params is an actual meeting
 */
const isBlockAccepted = async (req: Request, res: Response, next: NextFunction) => {
  const timeBlock = await TimeBlockCollection.findOne(req.params.timeBlockId);
  if (!timeBlock.accepted) {
    res.status(409).json({
      error: `Time block with ID ${req.params.timeBlockId} is not an accepted meeting.`
    });
    return;
  }

  next();
};

<<<<<<< HEAD
/**
 * Checks if the time given is in the next seven days
 */
const isBlockInNextSeven = async (req: Request, res: Response, next: NextFunction) => {
  const endOfWeek = new Date();
  endOfWeek.setDate((new Date()).getDate() + 8);
  endOfWeek.setHours(0, 0, 0, 0);

  const start = new Date(req.body.start);
  if (start >= endOfWeek) {
    res.status(409).json({
      error: 'You can only enter time blocks for the next 7 days.'
    });
    return;
  }

  next();
};

export {
  isUserGiven,
  isValidUserParam,
  isValidUserBody,
  isValidInput,
  isBlockNonexistent,
  isBlockExistent,
  isBlockOwner,
  isBlockNotOwner,
  isBlockOwnerOrRequester,
  isBlockInFuture,
  isBlockInPast,
  isBlockAccepted,
  isBlockInNextSeven
=======
export {
    isUserGiven,
    isValidUserParam,
    isValidUserBody,
    isValidInput,
    isValidStart,
    isBlockNonexistent,
    isBlockExistent,
    isBlockOwner,
    isBlockNotOwner,
    isBlockOwnerOrRequester,
    isBlockInFuture,
    isBlockInPast,
    isBlockAccepted,
>>>>>>> 08471621
};<|MERGE_RESOLUTION|>--- conflicted
+++ resolved
@@ -21,11 +21,7 @@
 const isValidUserParam = async (req: Request, res: Response, next: NextFunction) => {
   const user = await UserCollection.findOneByUserId(req.params.userId);
 
-<<<<<<< HEAD
-  if (!user) {
-=======
   if (user) {
->>>>>>> 08471621
     res.status(404).json({
       error: `User with ID ${req.params.userId} does not exist.`
     });
@@ -41,11 +37,7 @@
 const isValidUserBody = async (req: Request, res: Response, next: NextFunction) => {
   const user = await UserCollection.findOneByUserId(req.body.userId);
 
-<<<<<<< HEAD
-  if (!user) {
-=======
   if (user) {
->>>>>>> 08471621
     res.status(404).json({
       error: `User with ID ${req.params.userId} does not exist.`
     });
@@ -60,11 +52,7 @@
  */
 const isValidInput = async (req: Request, res: Response, next: NextFunction) => {
   const {input} = req.body as {input: boolean};
-<<<<<<< HEAD
-  if (!input && input) {
-=======
   if (input && !input) {
->>>>>>> 08471621
     res.status(404).json({error: 'Invalid input value.'});
     return;
   }
@@ -75,8 +63,6 @@
 /**
  * Checks if the start time given in req.body is in the future
  */
-<<<<<<< HEAD
-=======
  const isValidStart = async (req: Request, res: Response, next: NextFunction) => {
   const now = new Date();
   const start = new Date(req.body.start);
@@ -94,7 +80,6 @@
 /**
  * Checks if a block with a given start time in req.body already exists with the user
  */
->>>>>>> 08471621
 const isBlockNonexistent = async (req: Request, res: Response, next: NextFunction) => {
   const userId = req.session.userId as string;
   const timeBlocks = await TimeBlockCollection.findAllByUser(userId);
@@ -131,11 +116,7 @@
  */
 const isBlockOwner = async (req: Request, res: Response, next: NextFunction) => {
   const timeBlock = await TimeBlockCollection.findOne(req.params.timeBlockId);
-<<<<<<< HEAD
-  if (timeBlock.owner._id.toString() !== (req.session.userId as string)) {
-=======
   if (timeBlock.owner._id !== req.session.userId) {
->>>>>>> 08471621
     res.status(403).json({
       error: `User is not owner of time block with ID ${req.params.timeBlockId}.`
     });
@@ -222,41 +203,6 @@
   next();
 };
 
-<<<<<<< HEAD
-/**
- * Checks if the time given is in the next seven days
- */
-const isBlockInNextSeven = async (req: Request, res: Response, next: NextFunction) => {
-  const endOfWeek = new Date();
-  endOfWeek.setDate((new Date()).getDate() + 8);
-  endOfWeek.setHours(0, 0, 0, 0);
-
-  const start = new Date(req.body.start);
-  if (start >= endOfWeek) {
-    res.status(409).json({
-      error: 'You can only enter time blocks for the next 7 days.'
-    });
-    return;
-  }
-
-  next();
-};
-
-export {
-  isUserGiven,
-  isValidUserParam,
-  isValidUserBody,
-  isValidInput,
-  isBlockNonexistent,
-  isBlockExistent,
-  isBlockOwner,
-  isBlockNotOwner,
-  isBlockOwnerOrRequester,
-  isBlockInFuture,
-  isBlockInPast,
-  isBlockAccepted,
-  isBlockInNextSeven
-=======
 export {
     isUserGiven,
     isValidUserParam,
@@ -271,5 +217,4 @@
     isBlockInFuture,
     isBlockInPast,
     isBlockAccepted,
->>>>>>> 08471621
 };