--- conflicted
+++ resolved
@@ -21,11 +21,7 @@
 const isValidUserParam = async (req: Request, res: Response, next: NextFunction) => {
   const user = await UserCollection.findOneByUserId(req.params.userId);
 
-<<<<<<< HEAD
   if (!user) {
-=======
-  if (user) {
->>>>>>> d995cd3d
     res.status(404).json({
       error: `User with ID ${req.params.userId} does not exist.`
     });
@@ -56,11 +52,7 @@
  */
 const isValidInput = async (req: Request, res: Response, next: NextFunction) => {
   const {input} = req.body as {input: boolean};
-<<<<<<< HEAD
   if (!input && input) {
-=======
-  if (input && !input) {
->>>>>>> d995cd3d
     res.status(404).json({error: 'Invalid input value.'});
     return;
   }
@@ -107,11 +99,7 @@
  */
 const isBlockOwner = async (req: Request, res: Response, next: NextFunction) => {
   const timeBlock = await TimeBlockCollection.findOne(req.params.timeBlockId);
-<<<<<<< HEAD
   if (timeBlock.owner._id.toString() !== (req.session.userId as string)) {
-=======
-  if (timeBlock.owner._id !== req.session.userId) {
->>>>>>> d995cd3d
     res.status(403).json({
       error: `User is not owner of time block with ID ${req.params.timeBlockId}.`
     });
