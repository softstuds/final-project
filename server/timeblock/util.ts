--- conflicted
+++ resolved
@@ -34,12 +34,6 @@
       versionKey: false // Cosmetics; prevents returning of __v property
     })
   };
-<<<<<<< HEAD
-  const owner = timeBlockCopy.owner._id.toString();
-  delete timeBlockCopy.owner;
-  const requester = (timeBlockCopy.requester) ? timeBlockCopy.requester._id.toString() : null;
-=======
->>>>>>> e9254bd2
   return {
     ...timeBlockCopy,
     _id: timeBlockCopy._id.toString(),
