import type {HydratedDocument, Types} from 'mongoose';
import type {TimeBlock} from './model';
import TimeBlockModel from './model';

/**
 * This files contains a class that has the functionality to explore time blocks
 * stored in MongoDB, including adding, finding, updating, and deleting time blocks.
 * Feel free to add additional operations in this file.
 *
 * Note: HydratedDocument<TimeBlock> is the output of the TimeBlockModel() constructor,
 * and contains all the information in TimeBlock. https://mongoosejs.com/docs/typescript.html
 */
class TimeBlockCollection {
  /**
   * Add a time block to the collection
   *
   * @param {string} ownerId - The id of the owner of the time block
   * @param {string} start - The start time of the time block
   * @return {Promise<HydratedDocument<TimeBlock>>} - The newly created tim eblock
   */
  static async addOne(ownerId: Types.ObjectId | string, start: string): Promise<HydratedDocument<TimeBlock>> {
    const time = new Date(start);
    const timeBlock = new TimeBlockModel({
      owner: ownerId,
      start: time
    });
    await timeBlock.save(); // Saves time block to MongoDB
    return timeBlock.populate('owner');
  }

  /**
   * Find a time block by timeBlockId
   *
   * @param {string} timeBlockId - The id of the time block to find
   * @return {Promise<HydratedDocument<TimeBlock>> | Promise<null> } - The time block with the given timeBlockId, if any
   */
  static async findOne(timeBlockId: Types.ObjectId | string): Promise<HydratedDocument<TimeBlock>> {
    return TimeBlockModel.findOne({_id: timeBlockId}).populate('owner requester');
  }

  /**
   * Get all the time blocks in the database with a given user as owner or requester
   *
   * @param {string} ownerId - The id of the owner
   * @return {Promise<HydratedDocument<TimeBlock>[]>} - An array of all of the time blocks for a given owner
   */
  static async findAllByOwner(ownerId: Types.ObjectId | string): Promise<Array<HydratedDocument<TimeBlock>>> {
    // Retrieves time blocks and sorts them from latest to earliest time
    return TimeBlockModel.find({owner: ownerId}).sort({start: -1}).populate('owner requester');
  }

  /**
   * Get all the time blocks in the database with a given user as owner or requester
   *
   * @param {string} userId - The id of the user
   * @return {Promise<HydratedDocument<TimeBlock>[]>} - An array of all of the time blocks for a given user
   */
  static async findAllByUser(userId: Types.ObjectId | string): Promise<Array<HydratedDocument<TimeBlock>>> {
    // Retrieves time blocks and sorts them from latest to earliest time
    return TimeBlockModel.find({$or: [{owner: userId}, {requester: userId}]}).sort({start: -1}).populate('owner requester');
  }

  /**
   * Get all the time blocks in the database with a given user as owner or requester that's occurred and unmarked
   *
   * @param {string} userId - The id of the user
   * @return {Promise<HydratedDocument<TimeBlock>[]>} - An array of all of the time blocks for a given owner
   */
  static async findAllByUserOccurred(userId: Types.ObjectId | string): Promise<Array<HydratedDocument<TimeBlock>>> {
    // Retrieves time blocks and sorts them from latest to earliest time
    const now = new Date();
<<<<<<< HEAD
    return TimeBlockModel.find({$or: [{owner: userId}, {requester: userId}],start: {$lte: now}, accepted: true, occurred: null}).sort({start: -1}).populate('owner requester');

=======
    return TimeBlockModel.find({$or: [{owner: userId}, {requester: userId}], start: {$lte: now}, accepted: true, occurred: null}).sort({start: -1}).populate('owner requester');
>>>>>>> fdecbc91
  }

  /**
   * Get all the time blocks in the database with a given owner that are unclaimed in the future
   *
   * @param {string} ownerId - The id of the owner
   * @return {Promise<HydratedDocument<TimeBlock>[]>} - An array of all of the time blocks for a given owner
   */
  static async findAllByOwnerUnclaimed(ownerId: Types.ObjectId | string): Promise<Array<HydratedDocument<TimeBlock>>> {
    // Retrieves time blocks and sorts them from latest to earliest time
    const now = new Date();
    now.setHours(0, 0, 0, 0);
    return TimeBlockModel.find({owner: ownerId, requester: null, start: {$gte: now}}).sort({start: -1}).sort({start: 1}).populate('owner requester');
  }

  /**
   * Update a time block with the new requester
   *
   * @param {string} timeBlockId - The id of the time block to be updated
   * @param {string} requesterId - The userId of the requester
   * @return {Promise<HydratedDocument<TimeBlock>>} - The newly updated time block
   */
  static async updateOneRequest(timeBlockId: Types.ObjectId | string, requesterId: Types.ObjectId | string = null): Promise<HydratedDocument<TimeBlock>> {
    const timeBlock = await TimeBlockModel.findOne({_id: timeBlockId});
    timeBlock.requester = requesterId ? requesterId as Types.ObjectId : null;
    await timeBlock.save();
    return timeBlock.populate('owner requester');
  }

  /**
   * Update a time block with an accept
   *
   * @param {string} timeBlockId - The id of the time block to be updated
   * @return {Promise<HydratedDocument<TimeBlock>>} - The newly updated time block
   */
  static async updateOneAccepted(timeBlockId: Types.ObjectId | string): Promise<HydratedDocument<TimeBlock>> {
    const timeBlock = await TimeBlockModel.findOne({_id: timeBlockId});
    timeBlock.accepted = true;
    await timeBlock.save();
    return timeBlock.populate('owner requester');
  }

  /**
   * Update a time block with an occurred
   *
   * @param {string} timeBlockId - The id of the time block to be updated
   * @param {boolean} occurred - Whether the meeting should be marked as occurred or not
   * @return {Promise<HydratedDocument<TimeBlock>>} - The newly updated time block
   */
  static async updateOneOccurred(timeBlockId: Types.ObjectId | string, occurred: boolean): Promise<HydratedDocument<TimeBlock>> {
    const timeBlock = await TimeBlockModel.findOne({_id: timeBlockId});
    timeBlock.occurred = occurred;
    await timeBlock.save();
    return timeBlock.populate('owner requester');
  }

  /**
   * Delete a time block with given timeBlockId.
   *
   * @param {string} timeBlockId - The timeBlockId of time block to delete
   * @return {Promise<Boolean>} - true if the time block has been deleted, false otherwise
   */
  static async deleteOne(timeBlockId: Types.ObjectId | string): Promise<boolean> {
    const timeBlock = await TimeBlockModel.deleteOne({_id: timeBlockId});
    return timeBlock !== null;
  }
}

export default TimeBlockCollection;<|MERGE_RESOLUTION|>--- conflicted
+++ resolved
@@ -69,12 +69,7 @@
   static async findAllByUserOccurred(userId: Types.ObjectId | string): Promise<Array<HydratedDocument<TimeBlock>>> {
     // Retrieves time blocks and sorts them from latest to earliest time
     const now = new Date();
-<<<<<<< HEAD
-    return TimeBlockModel.find({$or: [{owner: userId}, {requester: userId}],start: {$lte: now}, accepted: true, occurred: null}).sort({start: -1}).populate('owner requester');
-
-=======
     return TimeBlockModel.find({$or: [{owner: userId}, {requester: userId}], start: {$lte: now}, accepted: true, occurred: null}).sort({start: -1}).populate('owner requester');
->>>>>>> fdecbc91
   }
 
   /**
