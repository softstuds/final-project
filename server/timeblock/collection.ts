--- conflicted
+++ resolved
@@ -91,10 +91,6 @@
     // Retrieves time blocks and sorts them from latest to earliest time
     const now = new Date();
     now.setHours(0, 0, 0, 0);
-<<<<<<< HEAD
-    console.log(ownerId);
-=======
->>>>>>> 2e94b723
     return TimeBlockModel.find({owner: ownerId, requester: null, start: {$gte: now}}).sort({start: -1}).sort({start: 1}).populate('owner requester');
   }
 
