import type {Request, Response} from 'express';
import express from 'express';
import FreetCollection from '../freet/collection';
import UserCollection from './collection';
import * as userValidator from '../user/middleware';
import * as util from './util';

const router = express.Router();

/**
 * Get the signed in user
 * TODO: may need better route and documentation
 * (so students don't accidentally delete this when copying over)
 *
 * @name GET /api/users/session
 *
 * @return - currently logged in user, or null if not logged in
 */
router.get(
  '/session',
  [],
  async (req: Request, res: Response) => {
    const user = await UserCollection.findOneByUserId(req.session.userId);
    res.status(200).json({
      message: 'Your session info was found successfully.',
      user: user ? util.constructUserResponse(user) : null
    });
  }
);

/**
 * Sign in user.
 *
 * @name POST /api/users/session
 *
 * @param {string} email - The user's email
 * @param {string} password - The user's password
 * @return {UserResponse} - An object with user's details
 * @throws {403} - If user is already signed in
 * @throws {400} - If email or password is  not in the correct format,
 *                 or missing in the req
 * @throws {401} - If the user login credentials are invalid
 *
 */
router.post(
  '/session',
  [
    userValidator.isUserLoggedOut,
    // userValidator.isValidName,
    userValidator.isValidEmail,
    userValidator.isValidPassword,
    userValidator.isAccountExists
  ],
  async (req: Request, res: Response) => {
    const user = await UserCollection.findOneByEmailAndPassword(
      req.body.email, req.body.password
    );
    req.session.userId = user._id.toString();
    res.status(201).json({
      message: 'You have logged in successfully',
      user: util.constructUserResponse(user)
    });
  }
);

/**
 * Sign out a user
 *
 * @name DELETE /api/users/session
 *
 * @return - None
 * @throws {403} - If user is not logged in
 *
 */
router.delete(
  '/session',
  [
    userValidator.isUserLoggedIn
  ],
  (req: Request, res: Response) => {
    req.session.userId = undefined;
    res.status(200).json({
      message: 'You have been logged out successfully.'
    });
  }
);

/**
<<<<<<< HEAD
 * Get a users
=======
 * Get a user
>>>>>>> 77e6948d
 *
 * @name GET /api/users/:userId
 *
 * @return - specified user
 */
router.get(
  '/:userId',
  [
    userValidator.isUserExists
  ],
  async (req: Request, res: Response) => {
    const user = await UserCollection.findOneByUserId(req.params.userId);
    res.status(200).json({
      message: `Found user ${user.firstName}`,
      user: util.constructUserResponse(user)
    });
  }
);

/**
 * Get all users
 *
 * @name GET /api/users
 *
 * @return - all users
 */
router.get(
  '/',
  [],
  async (req: Request, res: Response) => {
    const users = await UserCollection.findAll();
    const response = users.map(util.constructUserResponse);
    res.status(200).json(response);
  }
);

/**
 * Create a user account.
 *
 * @name POST /api/users
 *
 * @param {string} email - email of user
 * @param {string} password - user's password
 * @param {string} name - user's name
 * @param {number} graduationYear - user's graduation year
 * @return {UserResponse} - The created user
 * @throws {403} - If there is a user already logged in
 * @throws {409} - If email is already taken
 * @throws {400} - If password or email is not in correct format
 *
 */
router.post(
  '/',
  [
    userValidator.isUserLoggedOut,
    userValidator.isValidEmail,
    userValidator.isEmailNotAlreadyInUse,
    userValidator.isValidName,
    userValidator.isValidPassword,
    userValidator.isValidGraduationYear
  ],
  async (req: Request, res: Response) => {
    const user = await UserCollection.addOne(req.body.email, req.body.name, req.body.password, req.body.graduationYear);
    req.session.userId = user._id.toString();
    res.status(201).json({
      message: `Your account was created successfully. You have been logged in as ${user.firstName} ${user.lastName}`,
      user: util.constructUserResponse(user)
    });
  }
);

/**
 * Update a user's profile.
 *
 * @name PATCH /api/users/email
 *
 * @param {string} email - The user's new email
 * @return {UserResponse} - The updated user
 * @throws {403} - If user is not logged in
 * @throws {409} - If email already taken
 * @throws {400} - If email is not of the correct format
 */
router.patch(
  '/email',
  [
    userValidator.isUserLoggedIn,
    userValidator.isValidEmail,
    userValidator.isEmailNotAlreadyInUse
  ],
  async (req: Request, res: Response) => {
    const userId = (req.session.userId as string) ?? ''; // Will not be an empty string since its validated in isUserLoggedIn
    const user = await UserCollection.updateOne(userId, req.body);
    res.status(200).json({
      message: 'Your profile was updated successfully.',
      user: util.constructUserResponse(user)
    });
  }
);

/**
 * Update a user's profile.
 *
 * @name PATCH /api/users/password
 *
 * @param {string} password - The user's new password
 * @return {UserResponse} - The updated user
 * @throws {403} - If user is not logged in
 * @throws {400} - If password is not of the correct format
 */
router.patch(
  '/password',
  [
    userValidator.isUserLoggedIn,
    userValidator.isValidPassword
  ],
  async (req: Request, res: Response) => {
    const userId = (req.session.userId as string) ?? ''; // Will not be an empty string since its validated in isUserLoggedIn
    const user = await UserCollection.updateOne(userId, req.body);
    res.status(200).json({
      message: 'Your profile was updated successfully.',
      user: util.constructUserResponse(user)
    });
  }
);

/**
 * Update a user's industry.
 *
 * @name PATCH /api/users/industry
 *
 * @param {string} industry - The user's new industry
 * @return {UserResponse} - The updated user
 * @throws {403} - If user is not logged in
 */
router.patch(
  '/industry',
  [
    userValidator.isUserLoggedIn
  ],
  async (req: Request, res: Response) => {
    const userId = (req.session.userId as string) ?? ''; // Will not be an empty string since its validated in isUserLoggedIn
    const user = await UserCollection.updateOne(userId, req.body);
    res.status(200).json({
      message: 'Your profile was updated successfully.',
      user: util.constructUserResponse(user)
    });
  }
);

/**
 * Delete a user.
 *
 * @name DELETE /api/users
 *
 * @return {string} - A success message
 * @throws {403} - If the user is not logged in
 */
router.delete(
  '/',
  [
    userValidator.isUserLoggedIn
  ],
  async (req: Request, res: Response) => {
    const userId = (req.session.userId as string) ?? ''; // Will not be an empty string since its validated in isUserLoggedIn
    await UserCollection.deleteOne(userId);
    await FreetCollection.deleteMany(userId);
    req.session.userId = undefined;
    res.status(200).json({
      message: 'Your account has been deleted successfully.'
    });
  }
);

export {router as userRouter};<|MERGE_RESOLUTION|>--- conflicted
+++ resolved
@@ -86,11 +86,7 @@
 );
 
 /**
-<<<<<<< HEAD
- * Get a users
-=======
  * Get a user
->>>>>>> 77e6948d
  *
  * @name GET /api/users/:userId
  *
