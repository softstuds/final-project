import type {HydratedDocument, Types} from 'mongoose';
import type {User} from './model';
import UserModel from './model';

/**
 * This file contains a class with functionality to interact with users stored
 * in MongoDB, including adding, finding, updating, and deleting. Feel free to add
 * additional operations in this file.
 *
 * Note: HydratedDocument<User> is the output of the UserModel() constructor,
 * and contains all the information in User. https://mongoosejs.com/docs/typescript.html
 */
class UserCollection {
  /**
   * Add a new user
   *
   * @param {string} email - The email of the user
   * @param {string} password - The password of the user
   * @return {Promise<HydratedDocument<User>>} - The newly created user
   */
  static async addOne(username: string, name: string, password: string, graduationYear: number): Promise<HydratedDocument<User>> {
    const lastActive = new Date();
    const nameArray = name.split(' ');
    const user = new UserModel({
      email: username,
      password,
      firstName: nameArray[0],
      lastName: nameArray[nameArray.length - 1],
      graduationYear,
      lastActive
    });
    await user.save(); // Saves user to MongoDB
    return user;
  }

  /**
   * Find all users
   *
   * @return {Promise<Array<HydratedDocument<User>>>} - All the users
   */
  static async findAll(): Promise<Array<HydratedDocument<User>>> {
    return UserModel.find({});
  }

  /**
   * Find a user by userId.
   *
   * @param {string} userId - The userId of the user to find
   * @return {Promise<HydratedDocument<User>> | Promise<null>} - The user with the given email, if any
   */
  static async findOneByUserId(userId: Types.ObjectId | string): Promise<HydratedDocument<User>> {
    return UserModel.findOne({_id: userId});
  }

  /**
   * Find a user by email (case insensitive).
   *
   * @param {string} email - The email of the user to find
   * @return {Promise<HydratedDocument<User>> | Promise<null>} - The user with the given email, if any
   */
  static async findOneByEmail(email: string): Promise<HydratedDocument<User>> {
    return UserModel.findOne({email: new RegExp(`^${email.trim()}$`, 'i')});
  }

  /**
   * Find a user by email (case insensitive).
   *
   * @param {string} email - The email of the user to find
   * @param {string} password - The password of the user to find
   * @return {Promise<HydratedDocument<User>> | Promise<null>} - The user with the given email, if any
   */
  static async findOneByEmailAndPassword(email: string, password: string): Promise<HydratedDocument<User>> {
    return UserModel.findOne({
      email: new RegExp(`^${email.trim()}$`, 'i'),
      password
    });
  }

  /**
   * Update user's information
   *
   * @param {string} userId - The userId of the user to update
   * @param {Object} userDetails - An object with the user's updated credentials
   * @return {Promise<HydratedDocument<User>>} - The updated user
   */
<<<<<<< HEAD
  static async updateOne(userId: Types.ObjectId | string, userDetails: {password?: string; email?: string; industry?: string; graduationYear?: string}): Promise<HydratedDocument<User>> {
=======
  static async updateOne(userId: Types.ObjectId | string, userDetails: {password?: string; email?: string; industry?: string; graduationYear?: number}): Promise<HydratedDocument<User>> {
>>>>>>> a063c873
    const user = await UserModel.findOne({_id: userId});
    if (userDetails.password) {
      user.password = userDetails.password;
    }

    if (userDetails.email) {
      user.email = userDetails.email;
    }

    if (userDetails.industry) {
      user.industry = userDetails.industry;
    }

    if (userDetails.graduationYear) {
<<<<<<< HEAD
      user.graduationYear = parseInt(userDetails.graduationYear, 10);
=======
      user.graduationYear = userDetails.graduationYear;
>>>>>>> a063c873
    }

    await user.save();
    return user;
  }

  /**
   * Delete a user from the collection.
   *
   * @param {string} userId - The userId of user to delete
   * @return {Promise<Boolean>} - true if the user has been deleted, false otherwise
   */
  static async deleteOne(userId: Types.ObjectId | string): Promise<boolean> {
    const user = await UserModel.deleteOne({_id: userId});
    return user !== null;
  }
}

export default UserCollection;<|MERGE_RESOLUTION|>--- conflicted
+++ resolved
@@ -83,11 +83,7 @@
    * @param {Object} userDetails - An object with the user's updated credentials
    * @return {Promise<HydratedDocument<User>>} - The updated user
    */
-<<<<<<< HEAD
-  static async updateOne(userId: Types.ObjectId | string, userDetails: {password?: string; email?: string; industry?: string; graduationYear?: string}): Promise<HydratedDocument<User>> {
-=======
   static async updateOne(userId: Types.ObjectId | string, userDetails: {password?: string; email?: string; industry?: string; graduationYear?: number}): Promise<HydratedDocument<User>> {
->>>>>>> a063c873
     const user = await UserModel.findOne({_id: userId});
     if (userDetails.password) {
       user.password = userDetails.password;
@@ -102,11 +98,7 @@
     }
 
     if (userDetails.graduationYear) {
-<<<<<<< HEAD
-      user.graduationYear = parseInt(userDetails.graduationYear, 10);
-=======
       user.graduationYear = userDetails.graduationYear;
->>>>>>> a063c873
     }
 
     await user.save();
