# Alumni Connector

## Structure

This code implements users, timeblocks, tags, and statistics with no styling. The backend code is contained in the `server` folder. The frontend code is in the `client` folder and is implemented using the [Vue](https://v2.vuejs.org/) framework.

The project is structured as follows:

- `api/index.ts` sets up the backend database connection and Express server. This should actually be in the `server` folder, but it must be here due to a Vercel limitation.
- `server/` contains the backend starter code from A5 (with some changes)
  - `tags/` contains files related to the Tags concept
  - `timeblock/` contains files related to the Time Block concept
  - `user/` contains files related to the User concept
- `client/` contains the frontend starter code
  - `App.vue` is the root component of your application
  - `main.ts` is the entry point of your application, which initializes Vue
  - `components/` contains the components of the frontend
    - `Account/` contains the account settings page and the related forms
    - `Profile/` contains the profiles and components related to Users' information
    - `Login/` contains the login/register page and the related forms
    - `Search/` contains the default page shown and how to search for other Users
    - `common/` contains general form components that can be reused across different concepts
  - `public/` contains base HTML files and static assets (like the default Alumni Connector logo)
  - `router.ts` contains the Vue router
  - `store.ts` contains the Vuex store, which stores application state and persistent data

## API Routes

The following api routes have been implemented (**Make sure to document all the routes that you have added.**):

#### `GET /`

This renders the `index.html` file that will be used to interact with the backend

#### `GET /api/timeblock` - Get all the time blocks for a user

**Returns**

- A list of all the time blocks for the user sorted in descending order by start

**Throws**

- `404` if user is not logged in

#### `GET /api/timeblock/checkoccurred` - Get all the time blocks that a user needs to mark as occurred/not

**Returns**

- A list of all the time blocks for the user to mark as occurred, sorted in descending order by start

**Throws**

- `404` if user is not logged in

#### `GET /api/timeblock/unclaimed/:userId` - Get all the time blocks that a given user has unclaimed

**Returns**

- A list of all the time blocks for the user to mark as occurred, sorted in descending order by start

**Throws**

- `404` if user is not logged in or the userId is not a valid one

#### `PUT /api/timeblock` - Create a new time block.

**Body**

- `start` _{string}_ - The start time of the time block

**Returns**

- The created time block

**Throws**

- `403` if the user is not logged in
- `409` If the user already has a time block with the given start time

#### `DELETE /api/timeblock/:timeBlockId` - Delete a time block

**Returns**

- A success message

**Throws**

- `403` if the user is not logged in or user is not block owner
- `404` If the time block with given ID does not exist

#### `PATCH /api/timeblock/request/:timeBlockId` - Modify a time block by sending a request to meet

**Body**

- `userId` _{string}_ - The userId of the requester

**Returns**

- the updated time block

**Throws**

- `400` if the user is not given
- `403` if the user is not logged in or is already the owner of the time block
- `404` if either the time block or the user with given ID does not exist
- `409` if the time block has already passed

#### `PATCH /api/timeblock/accepted/:timeBlockId` - Modify a time block by accepting or rejecting it

**Body**

- `input` _{boolean}_ - The response of the owner

**Returns**

- the updated time block

**Throws**

- `403` if the user is not logged in or is not the owner of the time block
- `404` if either the time block with given ID does not exist or the input is not valid

#### `PATCH /api/timeblock/occurred/:timeBlockId` - Modify a time block by marking a meeting as occurred or not

**Body**

- `input` _{boolean}_ - The response of the owner or requester

**Returns**

- the updated time block

**Throws**

- `403` if the user is not logged in or user is not owner or requested
- `404` if either the time block with given ID does not exist or the input is not valid
- `409` if the time block start has not passed yet or is not an accepted meeting


## Installation

Run `npm install` in your terminal to install local dependencies. Create a `.env` file from the project folder in the root directory of your repo. Make sure you can run the starter code locally before proceeding.

## Running locally

Running locally requires a few extra npm scripts from `package.json`.
1. Run `npm run serve`, which compiles the frontend for hot-reloading with webpack and serves it at port `8080`.
2. Open a new terminal (with the original one still open) and run `npm run dev` to start the backend at port `3000`.
3. To view your website, **connect to [localhost:8080](http://localhost:8080)** (instead of port 3000) since the backend will no longer serve any HTML files.

Vue proxies any URL it can't resolve on the client side (at port 8080) to the server (to port 3030), which is why we can call API routes using relative URLs (such as `fetch('/api/user/session')`). See `client/vue.config.js` and associated [Vue CLI docs](https://cli.vuejs.org/config/#vue-config-js) for more details.

## Deployment to Vercel

We will be using Vercel to host a publicly accessible deployment of your application.

1. Log in to Vercel and go to the [project creation page](https://vercel.com/new) and select `Continue with GitHub`.

2. Find your frontend repository you just created and click `Import`. For the `Framework Preset`, choose `Vue.js`. In the `Build and Output Settings` section, toggle the override switch for `Output Directory` and set it to `client/dist`. In the `Environment Variables` section, add an entry where `NAME` is `MONGO_SRV` and `VALUE` is your [MongoDB secret](https://github.com/61040-fa22/fritter-backend#mongodb-atlas-setup).

3. Click `Deploy` and you will get a link like `https://fritter-starter-abcd.vercel.app/` where you can access your site.

Vercel will automatically deploy the latest version of your code whenever a push is made to the `main` branch.

## Using Vue
Working in Vue means working with Vue components. The starter code organizes components by the resultant tree structure of how the components are composed together.

<<<<<<< HEAD
### Template
Every component takes advantage of an [HTML-based template syntax](https://v2.vuejs.org/v2/guide/syntax.html), which is HTML code that binds the rendered DOM to the component data. Inside the template is where we can display specific form components like `<CreateFreetForm />`. We also take advantage of [conditional rendering](https://v2.vuejs.org/v2/guide/conditional.html) here to display different things to different users (such as signed in vs. signed out). For example, in `client/components/Freet/Freets.vue` in lines 5-23, we have:
```
<section v-if="$store.state.userId">
  <header>
    <h2>Welcome @{{ $store.state.user.firstName }}</h2>
  </header>
  <CreateFreetForm />
</section>
<section v-else>
  <header>
    <h2>Welcome to Alumni Connector!</h2>
  </header>
  <article>
    <h3>
      <router-link to="/login">
        Sign in
      </router-link>
      to access Alumni Connector.
    </h3>
  </article>
</section>
```
Here, if `store.state.userId` exists, we say `Welcome user.firstName`. Otherwise, we say `Welcome to Fritter!` and give them a link to the login page. This is just one example of conditional rendering.

=======
>>>>>>> 90e84bee
### Components
Each `.vue` file also has script tag, which is where you can export the actual component.

The "top level" components displayed when you navigating to certain URLs (like `/login` or `/account`) are shown in `client/router.ts`. Within each of these components, we have:
- `name` name of the component
- `components` components that are used in this top level component, usually forms like `LoginForm`

The "lower level" components are the general form components that we have provided. These consist of:
- `name` name of the component
- `mixins` (sometimes) used to have reusable logic between components. In this case, mixins have components in `client/components/common/` like `BlockForm`.
- `props` (sometimes) properties that are passed from a parent component to child components as needed
- `data()` stores data associated with this Vue instance
- `methods` methods associated with the current component that can be used in it

### Routing
Routing on the server side means the server sending a response based on the URL path that the user is visiting. When we click on a link in a traditional server-rendered web app, the browser receives an HTML response from the server and reloads the entire page with the new HTML.

However, in a [Single-Page Application (SPA)](https://developer.mozilla.org/en-US/docs/Glossary/SPA) like the one we're developing, the client-side JavaScript can intercept the navigation, dynamically fetch new data, and update the current page without full page reloads. This typically results in a more snappy user experience, especially for use cases that are more like actual "applications", where the user is expected to perform many interactions over a long period of time.

In such SPAs, the "routing" is done on the client side, in the browser. A client-side router is responsible for managing the application's rendered view using browser APIs such as History API or the hashchange event. We use the [Vue Router](https://v3.router.vuejs.org) library for client-side routing, which is referenced in `client/router.ts`.

### References

> **IMPORTANT:** This starter code uses **[version 2](https://v2.vuejs.org/) of Vue**, not [version 3](https://vuejs.org/)! There are multiple significant breaking changes between the two versions, so **please only consult documentation, StackOverflow questions, and other resources that reference Vue 2**.

Here is a list of documentation you may want to consult while working with Vue:

* [Vue 2 main library documentation](https://v2.vuejs.org)
* [Vue Router for Vue 2](https://v3.router.vuejs.org)
* [Vuex for Vue 2](https://v3.vuex.vuejs.org)
* [Vue Template Explorer for Vue 2](https://v2.template-explorer.vuejs.org)
* [MDN's in-depth Vue tutorials](https://developer.mozilla.org/en-US/docs/Learn/Tools_and_testing/Client-side_JavaScript_frameworks#vue_tutorials)<|MERGE_RESOLUTION|>--- conflicted
+++ resolved
@@ -165,7 +165,6 @@
 ## Using Vue
 Working in Vue means working with Vue components. The starter code organizes components by the resultant tree structure of how the components are composed together.
 
-<<<<<<< HEAD
 ### Template
 Every component takes advantage of an [HTML-based template syntax](https://v2.vuejs.org/v2/guide/syntax.html), which is HTML code that binds the rendered DOM to the component data. Inside the template is where we can display specific form components like `<CreateFreetForm />`. We also take advantage of [conditional rendering](https://v2.vuejs.org/v2/guide/conditional.html) here to display different things to different users (such as signed in vs. signed out). For example, in `client/components/Freet/Freets.vue` in lines 5-23, we have:
 ```
@@ -191,8 +190,6 @@
 ```
 Here, if `store.state.userId` exists, we say `Welcome user.firstName`. Otherwise, we say `Welcome to Fritter!` and give them a link to the login page. This is just one example of conditional rendering.
 
-=======
->>>>>>> 90e84bee
 ### Components
 Each `.vue` file also has script tag, which is where you can export the actual component.
 
